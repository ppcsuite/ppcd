--- conflicted
+++ resolved
@@ -640,13 +640,9 @@
 	}
 
 	db.blocks = append(db.blocks, msgBlock)
-<<<<<<< HEAD
 	db.metas = append(db.metas, block.Meta())
 
-	db.blocksBySha[*blockHash] = newHeight
-=======
 	db.blocksBySha[*block.Sha()] = newHeight
->>>>>>> 88fd3384
 
 	// Insert information about eacj transaction and spend all of the
 	// outputs referenced by the inputs to the transactions.
