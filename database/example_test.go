--- conflicted
+++ resolved
@@ -7,21 +7,14 @@
 import (
 	"bytes"
 	"fmt"
-<<<<<<< HEAD
-	"github.com/ppcsuite/btcutil"
-	"github.com/ppcsuite/ppcd/chaincfg"
-	"github.com/ppcsuite/ppcd/database"
-	_ "github.com/ppcsuite/ppcd/database/memdb"
-=======
 	"os"
 	"path/filepath"
 
-	"github.com/btcsuite/btcd/chaincfg"
-	"github.com/btcsuite/btcd/database"
-	_ "github.com/btcsuite/btcd/database/ffldb"
-	"github.com/btcsuite/btcd/wire"
 	"github.com/btcsuite/btcutil"
->>>>>>> 16327141
+	"github.com/ppcsuite/ppcd/chaincfg"
+	"github.com/ppcsuite/ppcd/database"
+	_ "github.com/ppcsuite/ppcd/database/ffldb"
+	"github.com/ppcsuite/ppcd/wire"
 )
 
 // This example demonstrates creating a new database.
@@ -29,13 +22,8 @@
 	// This example assumes the ffldb driver is imported.
 	//
 	// import (
-<<<<<<< HEAD
-	//	"github.com/ppcsuite/ppcd/database"
-	// 	_ "github.com/ppcsuite/ppcd/database/memdb"
-=======
 	// 	"github.com/btcsuite/btcd/database"
 	// 	_ "github.com/btcsuite/btcd/database/ffldb"
->>>>>>> 16327141
 	// )
 
 	// Create a database and schedule it to be closed and removed on exit.
@@ -185,10 +173,5 @@
 	fmt.Printf("Serialized block size: %d bytes\n", len(loadedBlockBytes))
 
 	// Output:
-<<<<<<< HEAD
-	// Latest hash: 0000000032fe677166d54963b62a4677d8957e87c508eaa4fd7eb1c880cd27e3
-	// Latest height: 0
-=======
 	// Serialized block size: 285 bytes
->>>>>>> 16327141
 }