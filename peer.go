--- conflicted
+++ resolved
@@ -146,7 +146,7 @@
 // to push messages to the peer.  Internally they use QueueMessage.
 type peer struct {
 	server             *server
-	chaincfg             wire.BitcoinNet
+	chaincfg           wire.BitcoinNet
 	started            int32
 	connected          int32
 	disconnect         int32 // only to be used atomically
@@ -1455,13 +1455,8 @@
 					// command in the header if at least
 					// that much of the message was valid,
 					// but that is not currently exposed by
-<<<<<<< HEAD
-					// wire, so just used malformed for
-					// the command.
-=======
 					// wire, so just used malformed for the
 					// command.
->>>>>>> c6bc8ac1
 					p.PushRejectMsg("malformed",
 						wire.RejectMalformed, errMsg,
 						nil, true)
@@ -1942,11 +1937,7 @@
 	p := peer{
 		server:          s,
 		protocolVersion: maxProtocolVersion,
-<<<<<<< HEAD
-		chaincfg:          s.netParams.Net,
-=======
 		btcnet:          s.chainParams.Net,
->>>>>>> c6bc8ac1
 		services:        wire.SFNodeNetwork,
 		inbound:         inbound,
 		knownAddresses:  make(map[string]struct{}),
