--- conflicted
+++ resolved
@@ -5,25 +5,16 @@
 package main
 
 import (
-<<<<<<< HEAD
 	"github.com/mably/ppcd/blockchain"
 	"github.com/mably/btcwire"
-=======
-	"github.com/btcsuite/btcd/blockchain"
-	"github.com/btcsuite/btcwire"
->>>>>>> 642e3c74
 )
 
 // RuleError identifies a rule violation.  It is used to indicate that
 // processing of a transaction failed due to one of the many validation
 // rules.  The caller can use type assertions to determine if a failure was
 // specifically due to a rule violation and use the Err field to access the
-<<<<<<< HEAD
-// underlying error, which will be either a TxRuleError or a blockchain.RuleError.
-=======
 // underlying error, which will be either a TxRuleError or a
 // blockchain.RuleError.
->>>>>>> 642e3c74
 type RuleError struct {
 	Err error
 }
