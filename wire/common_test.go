--- conflicted
+++ resolved
@@ -12,12 +12,8 @@
 	"strings"
 	"testing"
 
-<<<<<<< HEAD
-=======
-	"github.com/btcsuite/btcd/chaincfg/chainhash"
->>>>>>> 16327141
 	"github.com/davecgh/go-spew/spew"
-	"github.com/ppcsuite/ppcd/wire"
+	"github.com/ppcsuite/ppcd/chaincfg/chainhash"
 )
 
 // mainNetGenesisHash is the hash of the first block in the block chain for the
@@ -130,13 +126,8 @@
 			[]byte{0x01, 0x00, 0x00, 0x00},
 		},
 		{
-<<<<<<< HEAD
-			wire.BitcoinNet(wire.MainNet),
-			[]byte{0xe6, 0xe8, 0xe9, 0xe5},
-=======
 			BitcoinNet(MainNet),
 			[]byte{0xf9, 0xbe, 0xb4, 0xd9},
->>>>>>> 16327141
 		},
 		// Type not supported by the "fast" path and requires reflection.
 		{
