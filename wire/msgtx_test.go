// Copyright (c) 2013-2016 The btcsuite developers
// Use of this source code is governed by an ISC
// license that can be found in the LICENSE file.

package wire

import (
	"bytes"
	"fmt"
	"io"
	"reflect"
	"testing"
	"time"

<<<<<<< HEAD
=======
	"github.com/btcsuite/btcd/chaincfg/chainhash"
>>>>>>> 16327141
	"github.com/davecgh/go-spew/spew"
	"github.com/ppcsuite/ppcd/wire"
)

// TestTx tests the MsgTx API.
func TestTx(t *testing.T) {
	pver := ProtocolVersion

	// Block 100000 hash.
	hashStr := "3ba27aa200b1cecaad478d2b00432346c3f1f3986da1afd33e506"
	hash, err := chainhash.NewHashFromStr(hashStr)
	if err != nil {
		t.Errorf("NewHashFromStr: %v", err)
	}

	// Ensure the command is expected value.
	wantCmd := "tx"
	msg := NewMsgTx(1)
	if cmd := msg.Command(); cmd != wantCmd {
		t.Errorf("NewMsgAddr: wrong command - got %v want %v",
			cmd, wantCmd)
	}

	// Ensure max payload is expected value for latest protocol version.
	wantPayload := uint32(1000 * 4000)
	maxPayload := msg.MaxPayloadLength(pver)
	if maxPayload != wantPayload {
		t.Errorf("MaxPayloadLength: wrong max payload length for "+
			"protocol version %d - got %v, want %v", pver,
			maxPayload, wantPayload)
	}

	// Ensure we get the same transaction output point data back out.
	// NOTE: This is a block hash and made up index, but we're only
	// testing package functionality.
	prevOutIndex := uint32(1)
	prevOut := NewOutPoint(hash, prevOutIndex)
	if !prevOut.Hash.IsEqual(hash) {
		t.Errorf("NewOutPoint: wrong hash - got %v, want %v",
			spew.Sprint(&prevOut.Hash), spew.Sprint(hash))
	}
	if prevOut.Index != prevOutIndex {
		t.Errorf("NewOutPoint: wrong index - got %v, want %v",
			prevOut.Index, prevOutIndex)
	}
	prevOutStr := fmt.Sprintf("%s:%d", hash.String(), prevOutIndex)
	if s := prevOut.String(); s != prevOutStr {
		t.Errorf("OutPoint.String: unexpected result - got %v, "+
			"want %v", s, prevOutStr)
	}

	// Ensure we get the same transaction input back out.
	sigScript := []byte{0x04, 0x31, 0xdc, 0x00, 0x1b, 0x01, 0x62}
	witnessData := [][]byte{
		{0x04, 0x31},
		{0x01, 0x43},
	}
	txIn := NewTxIn(prevOut, sigScript, witnessData)
	if !reflect.DeepEqual(&txIn.PreviousOutPoint, prevOut) {
		t.Errorf("NewTxIn: wrong prev outpoint - got %v, want %v",
			spew.Sprint(&txIn.PreviousOutPoint),
			spew.Sprint(prevOut))
	}
	if !bytes.Equal(txIn.SignatureScript, sigScript) {
		t.Errorf("NewTxIn: wrong signature script - got %v, want %v",
			spew.Sdump(txIn.SignatureScript),
			spew.Sdump(sigScript))
	}
	if !reflect.DeepEqual(txIn.Witness, TxWitness(witnessData)) {
		t.Errorf("NewTxIn: wrong witness data - got %v, want %v",
			spew.Sdump(txIn.Witness),
			spew.Sdump(witnessData))
	}

	// Ensure we get the same transaction output back out.
	txValue := int64(5000000000)
	pkScript := []byte{
		0x41, // OP_DATA_65
		0x04, 0xd6, 0x4b, 0xdf, 0xd0, 0x9e, 0xb1, 0xc5,
		0xfe, 0x29, 0x5a, 0xbd, 0xeb, 0x1d, 0xca, 0x42,
		0x81, 0xbe, 0x98, 0x8e, 0x2d, 0xa0, 0xb6, 0xc1,
		0xc6, 0xa5, 0x9d, 0xc2, 0x26, 0xc2, 0x86, 0x24,
		0xe1, 0x81, 0x75, 0xe8, 0x51, 0xc9, 0x6b, 0x97,
		0x3d, 0x81, 0xb0, 0x1c, 0xc3, 0x1f, 0x04, 0x78,
		0x34, 0xbc, 0x06, 0xd6, 0xd6, 0xed, 0xf6, 0x20,
		0xd1, 0x84, 0x24, 0x1a, 0x6a, 0xed, 0x8b, 0x63,
		0xa6, // 65-byte signature
		0xac, // OP_CHECKSIG
	}
	txOut := NewTxOut(txValue, pkScript)
	if txOut.Value != txValue {
		t.Errorf("NewTxOut: wrong pk script - got %v, want %v",
			txOut.Value, txValue)

	}
	if !bytes.Equal(txOut.PkScript, pkScript) {
		t.Errorf("NewTxOut: wrong pk script - got %v, want %v",
			spew.Sdump(txOut.PkScript),
			spew.Sdump(pkScript))
	}

	// Ensure transaction inputs are added properly.
	msg.AddTxIn(txIn)
	if !reflect.DeepEqual(msg.TxIn[0], txIn) {
		t.Errorf("AddTxIn: wrong transaction input added - got %v, want %v",
			spew.Sprint(msg.TxIn[0]), spew.Sprint(txIn))
	}

	// Ensure transaction outputs are added properly.
	msg.AddTxOut(txOut)
	if !reflect.DeepEqual(msg.TxOut[0], txOut) {
		t.Errorf("AddTxIn: wrong transaction output added - got %v, want %v",
			spew.Sprint(msg.TxOut[0]), spew.Sprint(txOut))
	}

	// Ensure the copy produced an identical transaction message.
	newMsg := msg.Copy()
	if !reflect.DeepEqual(newMsg, msg) {
		t.Errorf("Copy: mismatched tx messages - got %v, want %v",
			spew.Sdump(newMsg), spew.Sdump(msg))
	}
}

// TestTxHash tests the ability to generate the hash of a transaction accurately.
func TestTxHash(t *testing.T) {
	// Hash of first transaction from block 113875.
<<<<<<< HEAD
	hashStr := "1e35dae1e4e61660054f38afccc1c28ca4043551ab81021304e8dd03e37834d1"
	wantHash, err := wire.NewShaHashFromStr(hashStr)
=======
	hashStr := "f051e59b5e2503ac626d03aaeac8ab7be2d72ba4b7e97119c5852d70d52dcb86"
	wantHash, err := chainhash.NewHashFromStr(hashStr)
>>>>>>> 16327141
	if err != nil {
		t.Errorf("NewHashFromStr: %v", err)
		return
	}

	// First transaction from block 113875.
<<<<<<< HEAD
	msgTx := wire.NewMsgTx()
	msgTx.Time = time.Unix(int64(0), 0)
	txIn := wire.TxIn{
		PreviousOutPoint: wire.OutPoint{
			Hash:  wire.ShaHash{},
=======
	msgTx := NewMsgTx(1)
	txIn := TxIn{
		PreviousOutPoint: OutPoint{
			Hash:  chainhash.Hash{},
>>>>>>> 16327141
			Index: 0xffffffff,
		},
		SignatureScript: []byte{0x04, 0x31, 0xdc, 0x00, 0x1b, 0x01, 0x62},
		Sequence:        0xffffffff,
	}
	txOut := TxOut{
		Value: 5000000000,
		PkScript: []byte{
			0x41, // OP_DATA_65
			0x04, 0xd6, 0x4b, 0xdf, 0xd0, 0x9e, 0xb1, 0xc5,
			0xfe, 0x29, 0x5a, 0xbd, 0xeb, 0x1d, 0xca, 0x42,
			0x81, 0xbe, 0x98, 0x8e, 0x2d, 0xa0, 0xb6, 0xc1,
			0xc6, 0xa5, 0x9d, 0xc2, 0x26, 0xc2, 0x86, 0x24,
			0xe1, 0x81, 0x75, 0xe8, 0x51, 0xc9, 0x6b, 0x97,
			0x3d, 0x81, 0xb0, 0x1c, 0xc3, 0x1f, 0x04, 0x78,
			0x34, 0xbc, 0x06, 0xd6, 0xd6, 0xed, 0xf6, 0x20,
			0xd1, 0x84, 0x24, 0x1a, 0x6a, 0xed, 0x8b, 0x63,
			0xa6, // 65-byte signature
			0xac, // OP_CHECKSIG
		},
	}
	msgTx.AddTxIn(&txIn)
	msgTx.AddTxOut(&txOut)
	msgTx.LockTime = 0

	// Ensure the hash produced is expected.
	txHash := msgTx.TxHash()
	if !txHash.IsEqual(wantHash) {
		t.Errorf("TxHash: wrong hash - got %v, want %v",
			spew.Sprint(txHash), spew.Sprint(wantHash))
	}
}

// TestTxSha tests the ability to generate the wtxid, and txid of a transaction
// with witness inputs accurately.
func TestWTxSha(t *testing.T) {
	hashStrTxid := "0f167d1385a84d1518cfee208b653fc9163b605ccf1b75347e2850b3e2eb19f3"
	wantHashTxid, err := chainhash.NewHashFromStr(hashStrTxid)
	if err != nil {
		t.Errorf("NewShaHashFromStr: %v", err)
		return
	}
	hashStrWTxid := "0858eab78e77b6b033da30f46699996396cf48fcf625a783c85a51403e175e74"
	wantHashWTxid, err := chainhash.NewHashFromStr(hashStrWTxid)
	if err != nil {
		t.Errorf("NewShaHashFromStr: %v", err)
		return
	}

	// From block 23157 in a past version of segnet.
	msgTx := NewMsgTx(1)
	txIn := TxIn{
		PreviousOutPoint: OutPoint{
			Hash: chainhash.Hash{
				0xa5, 0x33, 0x52, 0xd5, 0x13, 0x57, 0x66, 0xf0,
				0x30, 0x76, 0x59, 0x74, 0x18, 0x26, 0x3d, 0xa2,
				0xd9, 0xc9, 0x58, 0x31, 0x59, 0x68, 0xfe, 0xa8,
				0x23, 0x52, 0x94, 0x67, 0x48, 0x1f, 0xf9, 0xcd,
			},
			Index: 19,
		},
		Witness: [][]byte{
			{ // 70-byte signature
				0x30, 0x43, 0x02, 0x1f, 0x4d, 0x23, 0x81, 0xdc,
				0x97, 0xf1, 0x82, 0xab, 0xd8, 0x18, 0x5f, 0x51,
				0x75, 0x30, 0x18, 0x52, 0x32, 0x12, 0xf5, 0xdd,
				0xc0, 0x7c, 0xc4, 0xe6, 0x3a, 0x8d, 0xc0, 0x36,
				0x58, 0xda, 0x19, 0x02, 0x20, 0x60, 0x8b, 0x5c,
				0x4d, 0x92, 0xb8, 0x6b, 0x6d, 0xe7, 0xd7, 0x8e,
				0xf2, 0x3a, 0x2f, 0xa7, 0x35, 0xbc, 0xb5, 0x9b,
				0x91, 0x4a, 0x48, 0xb0, 0xe1, 0x87, 0xc5, 0xe7,
				0x56, 0x9a, 0x18, 0x19, 0x70, 0x01,
			},
			{ // 33-byte serialize pub key
				0x03, 0x07, 0xea, 0xd0, 0x84, 0x80, 0x7e, 0xb7,
				0x63, 0x46, 0xdf, 0x69, 0x77, 0x00, 0x0c, 0x89,
				0x39, 0x2f, 0x45, 0xc7, 0x64, 0x25, 0xb2, 0x61,
				0x81, 0xf5, 0x21, 0xd7, 0xf3, 0x70, 0x06, 0x6a,
				0x8f,
			},
		},
		Sequence: 0xffffffff,
	}
	txOut := TxOut{
		Value: 395019,
		PkScript: []byte{
			0x00, // Version 0 witness program
			0x14, // OP_DATA_20
			0x9d, 0xda, 0xc6, 0xf3, 0x9d, 0x51, 0xe0, 0x39,
			0x8e, 0x53, 0x2a, 0x22, 0xc4, 0x1b, 0xa1, 0x89,
			0x40, 0x6a, 0x85, 0x23, // 20-byte pub key hash
		},
	}
	msgTx.AddTxIn(&txIn)
	msgTx.AddTxOut(&txOut)
	msgTx.LockTime = 0

	// Ensure the correct txid, and wtxid is produced as expected.
	txid := msgTx.TxHash()
	if !txid.IsEqual(wantHashTxid) {
		t.Errorf("TxSha: wrong hash - got %v, want %v",
			spew.Sprint(txid), spew.Sprint(wantHashTxid))
	}
	wtxid := msgTx.WitnessHash()
	if !wtxid.IsEqual(wantHashWTxid) {
		t.Errorf("WTxSha: wrong hash - got %v, want %v",
			spew.Sprint(wtxid), spew.Sprint(wantHashWTxid))
	}
}

// TestTxWire tests the MsgTx wire encode and decode for various numbers
// of transaction inputs and outputs and protocol versions.
func TestTxWire(t *testing.T) {
	// Empty tx message.
	noTx := NewMsgTx(1)
	noTx.Version = 1
	noTx.Time = time.Unix(int64(0), 0)
	noTxEncoded := []byte{
		0x01, 0x00, 0x00, 0x00, // Version
		0x00, 0x00, 0x00, 0x00, // Time
		0x00,                   // Varint for number of input transactions
		0x00,                   // Varint for number of output transactions
		0x00, 0x00, 0x00, 0x00, // Lock time
	}

	tests := []struct {
		in   *MsgTx          // Message to encode
		out  *MsgTx          // Expected decoded message
		buf  []byte          // Wire encoding
		pver uint32          // Protocol version for wire encoding
		enc  MessageEncoding // Message encoding format
	}{
		// Latest protocol version with no transactions.
		{
			noTx,
			noTx, noTxEncoded,
			ProtocolVersion,
			BaseEncoding,
		},

		// Latest protocol version with multiple transactions.
		{
			multiTx,
			multiTx,
			multiTxEncoded,
			ProtocolVersion,
			BaseEncoding,
		},

		// Protocol version BIP0035Version with no transactions.
		{
			noTx,
			noTx,
			noTxEncoded,
			BIP0035Version,
			BaseEncoding,
		},

		// Protocol version BIP0035Version with multiple transactions.
		{
			multiTx,
			multiTx,
			multiTxEncoded,
			BIP0035Version,
			BaseEncoding,
		},

		// Protocol version BIP0031Version with no transactions.
		{
			noTx,
			noTx,
			noTxEncoded,
			BIP0031Version,
			BaseEncoding,
		},

		// Protocol version BIP0031Version with multiple transactions.
		{
			multiTx,
			multiTx,
			multiTxEncoded,
			BIP0031Version,
			BaseEncoding,
		},

		// Protocol version NetAddressTimeVersion with no transactions.
		{
			noTx,
			noTx,
			noTxEncoded,
			NetAddressTimeVersion,
			BaseEncoding,
		},

		// Protocol version NetAddressTimeVersion with multiple transactions.
		{
			multiTx,
			multiTx,
			multiTxEncoded,
			NetAddressTimeVersion,
			BaseEncoding,
		},

		// Protocol version MultipleAddressVersion with no transactions.
		{
			noTx,
			noTx,
			noTxEncoded,
			MultipleAddressVersion,
			BaseEncoding,
		},

		// Protocol version MultipleAddressVersion with multiple transactions.
		{
			multiTx,
			multiTx,
			multiTxEncoded,
			MultipleAddressVersion,
			BaseEncoding,
		},
	}

	t.Logf("Running %d tests", len(tests))
	for i, test := range tests {
		// Encode the message to wire format.
		var buf bytes.Buffer
		err := test.in.BtcEncode(&buf, test.pver, test.enc)
		if err != nil {
			t.Errorf("BtcEncode #%d error %v", i, err)
			continue
		}
		if !bytes.Equal(buf.Bytes(), test.buf) {
			t.Errorf("BtcEncode #%d\n got: %s want: %s", i,
				spew.Sdump(buf.Bytes()), spew.Sdump(test.buf))
			continue
		}

		// Decode the message from wire format.
		var msg MsgTx
		rbuf := bytes.NewReader(test.buf)
		err = msg.BtcDecode(rbuf, test.pver, test.enc)
		if err != nil {
			t.Errorf("BtcDecode #%d error %v", i, err)
			continue
		}
		if !reflect.DeepEqual(&msg, test.out) {
			t.Errorf("BtcDecode #%d\n got: %s want: %s", i,
				spew.Sdump(&msg), spew.Sdump(test.out))
			continue
		}
	}
}

// TestTxWireErrors performs negative tests against wire encode and decode
// of MsgTx to confirm error paths work correctly.
func TestTxWireErrors(t *testing.T) {
	// Use protocol version 60002 specifically here instead of the latest
	// because the test data is using bytes encoded with that protocol
	// version.
	pver := uint32(60002)

	tests := []struct {
		in       *MsgTx          // Value to encode
		buf      []byte          // Wire encoding
		pver     uint32          // Protocol version for wire encoding
		enc      MessageEncoding // Message encoding format
		max      int             // Max size of fixed buffer to induce errors
		writeErr error           // Expected write error
		readErr  error           // Expected read error
	}{
		// Force error in version.
<<<<<<< HEAD
		{multiTx, multiTxEncoded, pver, 0, io.ErrShortWrite, io.EOF},
		// Force error in time.
		{multiTx, multiTxEncoded, pver, 4, io.ErrShortWrite, io.EOF},
		// Force error in number of transaction inputs.
		{multiTx, multiTxEncoded, pver, 4 + 4, io.ErrShortWrite, io.EOF},
=======
		{multiTx, multiTxEncoded, pver, BaseEncoding, 0, io.ErrShortWrite, io.EOF},
		// Force error in number of transaction inputs.
		{multiTx, multiTxEncoded, pver, BaseEncoding, 4, io.ErrShortWrite, io.EOF},
>>>>>>> 16327141
		// Force error in transaction input previous block hash.
		{multiTx, multiTxEncoded, pver, BaseEncoding, 5, io.ErrShortWrite, io.EOF},
		// Force error in transaction input previous block output index.
<<<<<<< HEAD
		{multiTx, multiTxEncoded, pver, 37 + 4, io.ErrShortWrite, io.EOF},
		// Force error in transaction input signature script length.
		{multiTx, multiTxEncoded, pver, 41 + 4, io.ErrShortWrite, io.EOF},
		// Force error in transaction input signature script.
		{multiTx, multiTxEncoded, pver, 42 + 4, io.ErrShortWrite, io.EOF},
		// Force error in transaction input sequence.
		{multiTx, multiTxEncoded, pver, 49 + 4, io.ErrShortWrite, io.EOF},
		// Force error in number of transaction outputs.
		{multiTx, multiTxEncoded, pver, 53 + 4, io.ErrShortWrite, io.EOF},
		// Force error in transaction output value.
		{multiTx, multiTxEncoded, pver, 54 + 4, io.ErrShortWrite, io.EOF},
		// Force error in transaction output pk script length.
		{multiTx, multiTxEncoded, pver, 62 + 4, io.ErrShortWrite, io.EOF},
		// Force error in transaction output pk script.
		{multiTx, multiTxEncoded, pver, 63 + 4, io.ErrShortWrite, io.EOF},
=======
		{multiTx, multiTxEncoded, pver, BaseEncoding, 37, io.ErrShortWrite, io.EOF},
		// Force error in transaction input signature script length.
		{multiTx, multiTxEncoded, pver, BaseEncoding, 41, io.ErrShortWrite, io.EOF},
		// Force error in transaction input signature script.
		{multiTx, multiTxEncoded, pver, BaseEncoding, 42, io.ErrShortWrite, io.EOF},
		// Force error in transaction input sequence.
		{multiTx, multiTxEncoded, pver, BaseEncoding, 49, io.ErrShortWrite, io.EOF},
		// Force error in number of transaction outputs.
		{multiTx, multiTxEncoded, pver, BaseEncoding, 53, io.ErrShortWrite, io.EOF},
		// Force error in transaction output value.
		{multiTx, multiTxEncoded, pver, BaseEncoding, 54, io.ErrShortWrite, io.EOF},
		// Force error in transaction output pk script length.
		{multiTx, multiTxEncoded, pver, BaseEncoding, 62, io.ErrShortWrite, io.EOF},
		// Force error in transaction output pk script.
		{multiTx, multiTxEncoded, pver, BaseEncoding, 63, io.ErrShortWrite, io.EOF},
>>>>>>> 16327141
		// Force error in transaction output lock time.
		{multiTx, multiTxEncoded, pver, BaseEncoding, 206, io.ErrShortWrite, io.EOF},
	}

	t.Logf("Running %d tests", len(tests))
	for i, test := range tests {
		// Encode to wire format.
		w := newFixedWriter(test.max)
		err := test.in.BtcEncode(w, test.pver, test.enc)
		if err != test.writeErr {
			t.Errorf("BtcEncode #%d wrong error got: %v, want: %v",
				i, err, test.writeErr)
			continue
		}

		// Decode from wire format.
		var msg MsgTx
		r := newFixedReader(test.max, test.buf)
		err = msg.BtcDecode(r, test.pver, test.enc)
		if err != test.readErr {
			t.Errorf("BtcDecode #%d wrong error got: %v, want: %v",
				i, err, test.readErr)
			continue
		}
	}
}

// TestTxSerialize tests MsgTx serialize and deserialize.
func TestTxSerialize(t *testing.T) {
	noTx := NewMsgTx(1)
	noTx.Version = 1
	noTx.Time = time.Unix(int64(0), 0)
	noTxEncoded := []byte{
		0x01, 0x00, 0x00, 0x00, // Version
		0x00, 0x00, 0x00, 0x00, // Time
		0x00,                   // Varint for number of input transactions
		0x00,                   // Varint for number of output transactions
		0x00, 0x00, 0x00, 0x00, // Lock time
	}

	tests := []struct {
		in           *MsgTx // Message to encode
		out          *MsgTx // Expected decoded message
		buf          []byte // Serialized data
		pkScriptLocs []int  // Expected output script locations
		witness      bool   // Serialize using the witness encoding
	}{
		// No transactions.
		{
			noTx,
			noTx,
			noTxEncoded,
			nil,
			false,
		},

		// Multiple transactions.
		{
			multiTx,
			multiTx,
			multiTxEncoded,
			multiTxPkScriptLocs,
			false,
		},
		// Multiple outputs witness transaction.
		{
			multiWitnessTx,
			multiWitnessTx,
			multiWitnessTxEncoded,
			multiWitnessTxPkScriptLocs,
			true,
		},
	}

	t.Logf("Running %d tests", len(tests))
	for i, test := range tests {
		// Serialize the transaction.
		var buf bytes.Buffer
		err := test.in.Serialize(&buf)
		if err != nil {
			t.Errorf("Serialize #%d error %v", i, err)
			continue
		}
		if !bytes.Equal(buf.Bytes(), test.buf) {
			t.Errorf("Serialize #%d\n got: %s want: %s", i,
				spew.Sdump(buf.Bytes()), spew.Sdump(test.buf))
			continue
		}

		// Deserialize the transaction.
		var tx MsgTx
		rbuf := bytes.NewReader(test.buf)
		if test.witness {
			err = tx.Deserialize(rbuf)
		} else {
			err = tx.DeserializeNoWitness(rbuf)
		}
		if err != nil {
			t.Errorf("Deserialize #%d error %v", i, err)
			continue
		}
		if !reflect.DeepEqual(&tx, test.out) {
			t.Errorf("Deserialize #%d\n got: %s want: %s", i,
				spew.Sdump(&tx), spew.Sdump(test.out))
			continue
		}

		// Ensure the public key script locations are accurate.
		pkScriptLocs := test.in.PkScriptLocs()
		if !reflect.DeepEqual(pkScriptLocs, test.pkScriptLocs) {
			t.Errorf("PkScriptLocs #%d\n got: %s want: %s", i,
				spew.Sdump(pkScriptLocs),
				spew.Sdump(test.pkScriptLocs))
			continue
		}
		for j, loc := range pkScriptLocs {
			wantPkScript := test.in.TxOut[j].PkScript
			gotPkScript := test.buf[loc : loc+len(wantPkScript)]
			if !bytes.Equal(gotPkScript, wantPkScript) {
				t.Errorf("PkScriptLocs #%d:%d\n unexpected "+
					"script got: %s want: %s", i, j,
					spew.Sdump(gotPkScript),
					spew.Sdump(wantPkScript))
			}
		}
	}
}

// TestTxSerializeErrors performs negative tests against wire encode and decode
// of MsgTx to confirm error paths work correctly.
func TestTxSerializeErrors(t *testing.T) {
	tests := []struct {
		in       *MsgTx // Value to encode
		buf      []byte // Serialized data
		max      int    // Max size of fixed buffer to induce errors
		writeErr error  // Expected write error
		readErr  error  // Expected read error
	}{
		// Force error in version.
		{multiTx, multiTxEncoded, 0, io.ErrShortWrite, io.EOF},
		// Force error in time.
		{multiTx, multiTxEncoded, 4, io.ErrShortWrite, io.EOF},
		// Force error in number of transaction inputs.
		{multiTx, multiTxEncoded, 4 + 4, io.ErrShortWrite, io.EOF},
		// Force error in transaction input previous block hash.
		{multiTx, multiTxEncoded, 5, io.ErrShortWrite, io.EOF},
		// Force error in transaction input previous block output index.
		{multiTx, multiTxEncoded, 37 + 4, io.ErrShortWrite, io.EOF},
		// Force error in transaction input signature script length.
		{multiTx, multiTxEncoded, 41 + 4, io.ErrShortWrite, io.EOF},
		// Force error in transaction input signature script.
		{multiTx, multiTxEncoded, 42 + 4, io.ErrShortWrite, io.EOF},
		// Force error in transaction input sequence.
		{multiTx, multiTxEncoded, 49 + 4, io.ErrShortWrite, io.EOF},
		// Force error in number of transaction outputs.
		{multiTx, multiTxEncoded, 53 + 4, io.ErrShortWrite, io.EOF},
		// Force error in transaction output value.
		{multiTx, multiTxEncoded, 54 + 4, io.ErrShortWrite, io.EOF},
		// Force error in transaction output pk script length.
		{multiTx, multiTxEncoded, 62 + 4, io.ErrShortWrite, io.EOF},
		// Force error in transaction output pk script.
		{multiTx, multiTxEncoded, 63 + 4, io.ErrShortWrite, io.EOF},
		// Force error in transaction output lock time.
		{multiTx, multiTxEncoded, 206, io.ErrShortWrite, io.EOF},
	}

	t.Logf("Running %d tests", len(tests))
	for i, test := range tests {
		// Serialize the transaction.
		w := newFixedWriter(test.max)
		err := test.in.Serialize(w)
		if err != test.writeErr {
			t.Errorf("Serialize #%d wrong error got: %v, want: %v",
				i, err, test.writeErr)
			continue
		}

		// Deserialize the transaction.
		var tx MsgTx
		r := newFixedReader(test.max, test.buf)
		err = tx.Deserialize(r)
		if err != test.readErr {
			t.Errorf("Deserialize #%d wrong error got: %v, want: %v",
				i, err, test.readErr)
			continue
		}
	}
}

// TestTxOverflowErrors performs tests to ensure deserializing transactions
// which are intentionally crafted to use large values for the variable number
// of inputs and outputs are handled properly.  This could otherwise potentially
// be used as an attack vector.
func TestTxOverflowErrors(t *testing.T) {
	// Use protocol version 70001 and transaction version 1 specifically
	// here instead of the latest values because the test data is using
	// bytes encoded with those versions.
	pver := uint32(70001)
	txVer := uint32(1)

	tests := []struct {
		buf     []byte          // Wire encoding
		pver    uint32          // Protocol version for wire encoding
		enc     MessageEncoding // Message encoding format
		version uint32          // Transaction version
		err     error           // Expected error
	}{
		// Transaction that claims to have ~uint64(0) inputs.
		{
			[]byte{
				0x00, 0x00, 0x00, 0x01, // Version
				0x00, 0x00, 0x00, 0x00, // Time
				0xff, 0xff, 0xff, 0xff, 0xff, 0xff, 0xff, 0xff,
				0xff, // Varint for number of input transactions
			}, pver, BaseEncoding, txVer, &MessageError{},
		},

		// Transaction that claims to have ~uint64(0) outputs.
		{
			[]byte{
				0x00, 0x00, 0x00, 0x01, // Version
				0x00, 0x00, 0x00, 0x00, // Time
				0x00, // Varint for number of input transactions
				0xff, 0xff, 0xff, 0xff, 0xff, 0xff, 0xff, 0xff,
				0xff, // Varint for number of output transactions
			}, pver, BaseEncoding, txVer, &MessageError{},
		},

		// Transaction that has an input with a signature script that
		// claims to have ~uint64(0) length.
		{
			[]byte{
				0x00, 0x00, 0x00, 0x01, // Version
				0x00, 0x00, 0x00, 0x00, // Time
				0x01, // Varint for number of input transactions
				0x00, 0x00, 0x00, 0x00, 0x00, 0x00, 0x00, 0x00,
				0x00, 0x00, 0x00, 0x00, 0x00, 0x00, 0x00, 0x00,
				0x00, 0x00, 0x00, 0x00, 0x00, 0x00, 0x00, 0x00,
				0x00, 0x00, 0x00, 0x00, 0x00, 0x00, 0x00, 0x00, // Previous output hash
				0xff, 0xff, 0xff, 0xff, // Prevous output index
				0xff, 0xff, 0xff, 0xff, 0xff, 0xff, 0xff, 0xff,
				0xff, // Varint for length of signature script
			}, pver, BaseEncoding, txVer, &MessageError{},
		},

		// Transaction that has an output with a public key script
		// that claims to have ~uint64(0) length.
		{
			[]byte{
				0x00, 0x00, 0x00, 0x01, // Version
				0x00, 0x00, 0x00, 0x00, // Time
				0x01, // Varint for number of input transactions
				0x00, 0x00, 0x00, 0x00, 0x00, 0x00, 0x00, 0x00,
				0x00, 0x00, 0x00, 0x00, 0x00, 0x00, 0x00, 0x00,
				0x00, 0x00, 0x00, 0x00, 0x00, 0x00, 0x00, 0x00,
				0x00, 0x00, 0x00, 0x00, 0x00, 0x00, 0x00, 0x00, // Previous output hash
				0xff, 0xff, 0xff, 0xff, // Prevous output index
				0x00,                   // Varint for length of signature script
				0xff, 0xff, 0xff, 0xff, // Sequence
				0x01,                                           // Varint for number of output transactions
				0x00, 0x00, 0x00, 0x00, 0x00, 0x00, 0x00, 0x00, // Transaction amount
				0xff, 0xff, 0xff, 0xff, 0xff, 0xff, 0xff, 0xff,
				0xff, // Varint for length of public key script
			}, pver, BaseEncoding, txVer, &MessageError{},
		},
	}

	t.Logf("Running %d tests", len(tests))
	for i, test := range tests {
		// Decode from wire format.
		var msg MsgTx
		r := bytes.NewReader(test.buf)
		err := msg.BtcDecode(r, test.pver, test.enc)
		if reflect.TypeOf(err) != reflect.TypeOf(test.err) {
			t.Errorf("BtcDecode #%d wrong error got: %v, want: %v",
				i, err, reflect.TypeOf(test.err))
			continue
		}

		// Decode from wire format.
		r = bytes.NewReader(test.buf)
		err = msg.Deserialize(r)
		if reflect.TypeOf(err) != reflect.TypeOf(test.err) {
			t.Errorf("Deserialize #%d wrong error got: %v, want: %v",
				i, err, reflect.TypeOf(test.err))
			continue
		}
	}
}

// TestTxSerializeSizeStripped performs tests to ensure the serialize size for
// various transactions is accurate.
func TestTxSerializeSizeStripped(t *testing.T) {
	// Empty tx message.
	noTx := NewMsgTx(1)
	noTx.Version = 1

	tests := []struct {
		in   *MsgTx // Tx to encode
		size int    // Expected serialized size
	}{
		// No inputs or outpus.
		{noTx, 14},

		// Transcaction with an input and an output.
<<<<<<< HEAD
		{multiTx, 214},
=======
		{multiTx, 210},

		// Transaction with an input which includes witness data, and
		// one output. Note that this uses SerializeSizeStripped which
		// excludes the additional bytes due to witness data encoding.
		{multiWitnessTx, 82},
	}

	t.Logf("Running %d tests", len(tests))
	for i, test := range tests {
		serializedSize := test.in.SerializeSizeStripped()
		if serializedSize != test.size {
			t.Errorf("MsgTx.SerializeSizeStripped: #%d got: %d, want: %d", i,
				serializedSize, test.size)
			continue
		}
	}
}

// TestTxWitnessSize performs tests to ensure that the serialized size for
// various types of transactions that include witness data is accurate.
func TestTxWitnessSize(t *testing.T) {
	tests := []struct {
		in   *MsgTx // Tx to encode
		size int    // Expected serialized size w/ witnesses
	}{
		// Transaction with an input which includes witness data, and
		// one output.
		{multiWitnessTx, 190},
>>>>>>> 16327141
	}

	t.Logf("Running %d tests", len(tests))
	for i, test := range tests {
		serializedSize := test.in.SerializeSize()
		if serializedSize != test.size {
			t.Errorf("MsgTx.SerializeSize: #%d got: %d, want: %d", i,
				serializedSize, test.size)
			continue
		}
	}
}

// multiTx is a MsgTx with an input and output and used in various tests.
var multiTx = &MsgTx{
	Version: 1,
<<<<<<< HEAD
	Time:    time.Unix(0x4966bc61, 0), // 2009-01-08 20:54:25 -0600 CST
	TxIn: []*wire.TxIn{
=======
	TxIn: []*TxIn{
>>>>>>> 16327141
		{
			PreviousOutPoint: OutPoint{
				Hash:  chainhash.Hash{},
				Index: 0xffffffff,
			},
			SignatureScript: []byte{
				0x04, 0x31, 0xdc, 0x00, 0x1b, 0x01, 0x62,
			},
			Sequence: 0xffffffff,
		},
	},
	TxOut: []*TxOut{
		{
			Value: 0x12a05f200,
			PkScript: []byte{
				0x41, // OP_DATA_65
				0x04, 0xd6, 0x4b, 0xdf, 0xd0, 0x9e, 0xb1, 0xc5,
				0xfe, 0x29, 0x5a, 0xbd, 0xeb, 0x1d, 0xca, 0x42,
				0x81, 0xbe, 0x98, 0x8e, 0x2d, 0xa0, 0xb6, 0xc1,
				0xc6, 0xa5, 0x9d, 0xc2, 0x26, 0xc2, 0x86, 0x24,
				0xe1, 0x81, 0x75, 0xe8, 0x51, 0xc9, 0x6b, 0x97,
				0x3d, 0x81, 0xb0, 0x1c, 0xc3, 0x1f, 0x04, 0x78,
				0x34, 0xbc, 0x06, 0xd6, 0xd6, 0xed, 0xf6, 0x20,
				0xd1, 0x84, 0x24, 0x1a, 0x6a, 0xed, 0x8b, 0x63,
				0xa6, // 65-byte signature
				0xac, // OP_CHECKSIG
			},
		},
		{
			Value: 0x5f5e100,
			PkScript: []byte{
				0x41, // OP_DATA_65
				0x04, 0xd6, 0x4b, 0xdf, 0xd0, 0x9e, 0xb1, 0xc5,
				0xfe, 0x29, 0x5a, 0xbd, 0xeb, 0x1d, 0xca, 0x42,
				0x81, 0xbe, 0x98, 0x8e, 0x2d, 0xa0, 0xb6, 0xc1,
				0xc6, 0xa5, 0x9d, 0xc2, 0x26, 0xc2, 0x86, 0x24,
				0xe1, 0x81, 0x75, 0xe8, 0x51, 0xc9, 0x6b, 0x97,
				0x3d, 0x81, 0xb0, 0x1c, 0xc3, 0x1f, 0x04, 0x78,
				0x34, 0xbc, 0x06, 0xd6, 0xd6, 0xed, 0xf6, 0x20,
				0xd1, 0x84, 0x24, 0x1a, 0x6a, 0xed, 0x8b, 0x63,
				0xa6, // 65-byte signature
				0xac, // OP_CHECKSIG
			},
		},
	},
	LockTime: 0,
}

// multiTxEncoded is the wire encoded bytes for multiTx using protocol version
// 60002 and is used in the various tests.
var multiTxEncoded = []byte{
	0x01, 0x00, 0x00, 0x00, // Version
	0x61, 0xbc, 0x66, 0x49, // Time
	0x01, // Varint for number of input transactions
	0x00, 0x00, 0x00, 0x00, 0x00, 0x00, 0x00, 0x00,
	0x00, 0x00, 0x00, 0x00, 0x00, 0x00, 0x00, 0x00,
	0x00, 0x00, 0x00, 0x00, 0x00, 0x00, 0x00, 0x00,
	0x00, 0x00, 0x00, 0x00, 0x00, 0x00, 0x00, 0x00, // Previous output hash
	0xff, 0xff, 0xff, 0xff, // Prevous output index
	0x07,                                     // Varint for length of signature script
	0x04, 0x31, 0xdc, 0x00, 0x1b, 0x01, 0x62, // Signature script
	0xff, 0xff, 0xff, 0xff, // Sequence
	0x02,                                           // Varint for number of output transactions
	0x00, 0xf2, 0x05, 0x2a, 0x01, 0x00, 0x00, 0x00, // Transaction amount
	0x43, // Varint for length of pk script
	0x41, // OP_DATA_65
	0x04, 0xd6, 0x4b, 0xdf, 0xd0, 0x9e, 0xb1, 0xc5,
	0xfe, 0x29, 0x5a, 0xbd, 0xeb, 0x1d, 0xca, 0x42,
	0x81, 0xbe, 0x98, 0x8e, 0x2d, 0xa0, 0xb6, 0xc1,
	0xc6, 0xa5, 0x9d, 0xc2, 0x26, 0xc2, 0x86, 0x24,
	0xe1, 0x81, 0x75, 0xe8, 0x51, 0xc9, 0x6b, 0x97,
	0x3d, 0x81, 0xb0, 0x1c, 0xc3, 0x1f, 0x04, 0x78,
	0x34, 0xbc, 0x06, 0xd6, 0xd6, 0xed, 0xf6, 0x20,
	0xd1, 0x84, 0x24, 0x1a, 0x6a, 0xed, 0x8b, 0x63,
	0xa6,                                           // 65-byte signature
	0xac,                                           // OP_CHECKSIG
	0x00, 0xe1, 0xf5, 0x05, 0x00, 0x00, 0x00, 0x00, // Transaction amount
	0x43, // Varint for length of pk script
	0x41, // OP_DATA_65
	0x04, 0xd6, 0x4b, 0xdf, 0xd0, 0x9e, 0xb1, 0xc5,
	0xfe, 0x29, 0x5a, 0xbd, 0xeb, 0x1d, 0xca, 0x42,
	0x81, 0xbe, 0x98, 0x8e, 0x2d, 0xa0, 0xb6, 0xc1,
	0xc6, 0xa5, 0x9d, 0xc2, 0x26, 0xc2, 0x86, 0x24,
	0xe1, 0x81, 0x75, 0xe8, 0x51, 0xc9, 0x6b, 0x97,
	0x3d, 0x81, 0xb0, 0x1c, 0xc3, 0x1f, 0x04, 0x78,
	0x34, 0xbc, 0x06, 0xd6, 0xd6, 0xed, 0xf6, 0x20,
	0xd1, 0x84, 0x24, 0x1a, 0x6a, 0xed, 0x8b, 0x63,
	0xa6,                   // 65-byte signature
	0xac,                   // OP_CHECKSIG
	0x00, 0x00, 0x00, 0x00, // Lock time
}

// multiTxPkScriptLocs is the location information for the public key scripts
// located in multiTx.
<<<<<<< HEAD
var multiTxPkScriptLocs = []int{67, 143}
=======
var multiTxPkScriptLocs = []int{63, 139}

// multiWitnessTx is a MsgTx with an input with witness data, and an
// output used in various tests.
var multiWitnessTx = &MsgTx{
	Version: 1,
	TxIn: []*TxIn{
		{
			PreviousOutPoint: OutPoint{
				Hash: chainhash.Hash{
					0xa5, 0x33, 0x52, 0xd5, 0x13, 0x57, 0x66, 0xf0,
					0x30, 0x76, 0x59, 0x74, 0x18, 0x26, 0x3d, 0xa2,
					0xd9, 0xc9, 0x58, 0x31, 0x59, 0x68, 0xfe, 0xa8,
					0x23, 0x52, 0x94, 0x67, 0x48, 0x1f, 0xf9, 0xcd,
				},
				Index: 19,
			},
			SignatureScript: []byte{},
			Witness: [][]byte{
				{ // 70-byte signature
					0x30, 0x43, 0x02, 0x1f, 0x4d, 0x23, 0x81, 0xdc,
					0x97, 0xf1, 0x82, 0xab, 0xd8, 0x18, 0x5f, 0x51,
					0x75, 0x30, 0x18, 0x52, 0x32, 0x12, 0xf5, 0xdd,
					0xc0, 0x7c, 0xc4, 0xe6, 0x3a, 0x8d, 0xc0, 0x36,
					0x58, 0xda, 0x19, 0x02, 0x20, 0x60, 0x8b, 0x5c,
					0x4d, 0x92, 0xb8, 0x6b, 0x6d, 0xe7, 0xd7, 0x8e,
					0xf2, 0x3a, 0x2f, 0xa7, 0x35, 0xbc, 0xb5, 0x9b,
					0x91, 0x4a, 0x48, 0xb0, 0xe1, 0x87, 0xc5, 0xe7,
					0x56, 0x9a, 0x18, 0x19, 0x70, 0x01,
				},
				{ // 33-byte serialize pub key
					0x03, 0x07, 0xea, 0xd0, 0x84, 0x80, 0x7e, 0xb7,
					0x63, 0x46, 0xdf, 0x69, 0x77, 0x00, 0x0c, 0x89,
					0x39, 0x2f, 0x45, 0xc7, 0x64, 0x25, 0xb2, 0x61,
					0x81, 0xf5, 0x21, 0xd7, 0xf3, 0x70, 0x06, 0x6a,
					0x8f,
				},
			},
			Sequence: 0xffffffff,
		},
	},
	TxOut: []*TxOut{
		{
			Value: 395019,
			PkScript: []byte{ // p2wkh output
				0x00, // Version 0 witness program
				0x14, // OP_DATA_20
				0x9d, 0xda, 0xc6, 0xf3, 0x9d, 0x51, 0xe0, 0x39,
				0x8e, 0x53, 0x2a, 0x22, 0xc4, 0x1b, 0xa1, 0x89,
				0x40, 0x6a, 0x85, 0x23, // 20-byte pub key hash
			},
		},
	},
}

// multiWitnessTxEncoded is the wire encoded bytes for multiWitnessTx including inputs
// with witness data using protocol version 70012 and is used in the various
// tests.
var multiWitnessTxEncoded = []byte{
	0x1, 0x0, 0x0, 0x0, // Version
	0x0, // Marker byte indicating 0 inputs, or a segwit encoded tx
	0x1, // Flag byte
	0x1, // Varint for number of inputs
	0xa5, 0x33, 0x52, 0xd5, 0x13, 0x57, 0x66, 0xf0,
	0x30, 0x76, 0x59, 0x74, 0x18, 0x26, 0x3d, 0xa2,
	0xd9, 0xc9, 0x58, 0x31, 0x59, 0x68, 0xfe, 0xa8,
	0x23, 0x52, 0x94, 0x67, 0x48, 0x1f, 0xf9, 0xcd, // Previous output hash
	0x13, 0x0, 0x0, 0x0, // Little endian previous output index
	0x0,                    // No sig script (this is a witness input)
	0xff, 0xff, 0xff, 0xff, // Sequence
	0x1,                                    // Varint for number of outputs
	0xb, 0x7, 0x6, 0x0, 0x0, 0x0, 0x0, 0x0, // Output amount
	0x16, // Varint for length of pk script
	0x0,  // Version 0 witness program
	0x14, // OP_DATA_20
	0x9d, 0xda, 0xc6, 0xf3, 0x9d, 0x51, 0xe0, 0x39,
	0x8e, 0x53, 0x2a, 0x22, 0xc4, 0x1b, 0xa1, 0x89,
	0x40, 0x6a, 0x85, 0x23, // 20-byte pub key hash
	0x2,  // Two items on the witness stack
	0x46, // 70 byte stack item
	0x30, 0x43, 0x2, 0x1f, 0x4d, 0x23, 0x81, 0xdc,
	0x97, 0xf1, 0x82, 0xab, 0xd8, 0x18, 0x5f, 0x51,
	0x75, 0x30, 0x18, 0x52, 0x32, 0x12, 0xf5, 0xdd,
	0xc0, 0x7c, 0xc4, 0xe6, 0x3a, 0x8d, 0xc0, 0x36,
	0x58, 0xda, 0x19, 0x2, 0x20, 0x60, 0x8b, 0x5c,
	0x4d, 0x92, 0xb8, 0x6b, 0x6d, 0xe7, 0xd7, 0x8e,
	0xf2, 0x3a, 0x2f, 0xa7, 0x35, 0xbc, 0xb5, 0x9b,
	0x91, 0x4a, 0x48, 0xb0, 0xe1, 0x87, 0xc5, 0xe7,
	0x56, 0x9a, 0x18, 0x19, 0x70, 0x1,
	0x21, // 33 byte stack item
	0x3, 0x7, 0xea, 0xd0, 0x84, 0x80, 0x7e, 0xb7,
	0x63, 0x46, 0xdf, 0x69, 0x77, 0x0, 0xc, 0x89,
	0x39, 0x2f, 0x45, 0xc7, 0x64, 0x25, 0xb2, 0x61,
	0x81, 0xf5, 0x21, 0xd7, 0xf3, 0x70, 0x6, 0x6a,
	0x8f,
	0x0, 0x0, 0x0, 0x0, // Lock time
}

// multiWitnessTxEncodedNonZeroFlag is an incorrect wire encoded bytes for
// multiWitnessTx including inputs with witness data. Instead of the flag byte
// being set to 0x01, the flag is 0x00, which should trigger a decoding error.
var multiWitnessTxEncodedNonZeroFlag = []byte{
	0x1, 0x0, 0x0, 0x0, // Version
	0x0, // Marker byte indicating 0 inputs, or a segwit encoded tx
	0x0, // Incorrect flag byte (should be 0x01)
	0x1, // Varint for number of inputs
	0xa5, 0x33, 0x52, 0xd5, 0x13, 0x57, 0x66, 0xf0,
	0x30, 0x76, 0x59, 0x74, 0x18, 0x26, 0x3d, 0xa2,
	0xd9, 0xc9, 0x58, 0x31, 0x59, 0x68, 0xfe, 0xa8,
	0x23, 0x52, 0x94, 0x67, 0x48, 0x1f, 0xf9, 0xcd, // Previous output hash
	0x13, 0x0, 0x0, 0x0, // Little endian previous output index
	0x0,                    // No sig script (this is a witness input)
	0xff, 0xff, 0xff, 0xff, // Sequence
	0x1,                                    // Varint for number of outputs
	0xb, 0x7, 0x6, 0x0, 0x0, 0x0, 0x0, 0x0, // Output amount
	0x16, // Varint for length of pk script
	0x0,  // Version 0 witness program
	0x14, // OP_DATA_20
	0x9d, 0xda, 0xc6, 0xf3, 0x9d, 0x51, 0xe0, 0x39,
	0x8e, 0x53, 0x2a, 0x22, 0xc4, 0x1b, 0xa1, 0x89,
	0x40, 0x6a, 0x85, 0x23, // 20-byte pub key hash
	0x2,  // Two items on the witness stack
	0x46, // 70 byte stack item
	0x30, 0x43, 0x2, 0x1f, 0x4d, 0x23, 0x81, 0xdc,
	0x97, 0xf1, 0x82, 0xab, 0xd8, 0x18, 0x5f, 0x51,
	0x75, 0x30, 0x18, 0x52, 0x32, 0x12, 0xf5, 0xdd,
	0xc0, 0x7c, 0xc4, 0xe6, 0x3a, 0x8d, 0xc0, 0x36,
	0x58, 0xda, 0x19, 0x2, 0x20, 0x60, 0x8b, 0x5c,
	0x4d, 0x92, 0xb8, 0x6b, 0x6d, 0xe7, 0xd7, 0x8e,
	0xf2, 0x3a, 0x2f, 0xa7, 0x35, 0xbc, 0xb5, 0x9b,
	0x91, 0x4a, 0x48, 0xb0, 0xe1, 0x87, 0xc5, 0xe7,
	0x56, 0x9a, 0x18, 0x19, 0x70, 0x1,
	0x21, // 33 byte stack item
	0x3, 0x7, 0xea, 0xd0, 0x84, 0x80, 0x7e, 0xb7,
	0x63, 0x46, 0xdf, 0x69, 0x77, 0x0, 0xc, 0x89,
	0x39, 0x2f, 0x45, 0xc7, 0x64, 0x25, 0xb2, 0x61,
	0x81, 0xf5, 0x21, 0xd7, 0xf3, 0x70, 0x6, 0x6a,
	0x8f,
	0x0, 0x0, 0x0, 0x0, // Lock time
}

// multiTxPkScriptLocs is the location information for the public key scripts
// located in multiWitnessTx.
var multiWitnessTxPkScriptLocs = []int{58}
>>>>>>> 16327141
<|MERGE_RESOLUTION|>--- conflicted
+++ resolved
@@ -12,11 +12,8 @@
 	"testing"
 	"time"
 
-<<<<<<< HEAD
-=======
-	"github.com/btcsuite/btcd/chaincfg/chainhash"
->>>>>>> 16327141
 	"github.com/davecgh/go-spew/spew"
+	"github.com/ppcsuite/btcd/chaincfg/chainhash"
 	"github.com/ppcsuite/ppcd/wire"
 )
 
@@ -142,31 +139,18 @@
 // TestTxHash tests the ability to generate the hash of a transaction accurately.
 func TestTxHash(t *testing.T) {
 	// Hash of first transaction from block 113875.
-<<<<<<< HEAD
 	hashStr := "1e35dae1e4e61660054f38afccc1c28ca4043551ab81021304e8dd03e37834d1"
 	wantHash, err := wire.NewShaHashFromStr(hashStr)
-=======
-	hashStr := "f051e59b5e2503ac626d03aaeac8ab7be2d72ba4b7e97119c5852d70d52dcb86"
-	wantHash, err := chainhash.NewHashFromStr(hashStr)
->>>>>>> 16327141
 	if err != nil {
 		t.Errorf("NewHashFromStr: %v", err)
 		return
 	}
 
 	// First transaction from block 113875.
-<<<<<<< HEAD
-	msgTx := wire.NewMsgTx()
-	msgTx.Time = time.Unix(int64(0), 0)
-	txIn := wire.TxIn{
-		PreviousOutPoint: wire.OutPoint{
-			Hash:  wire.ShaHash{},
-=======
 	msgTx := NewMsgTx(1)
 	txIn := TxIn{
 		PreviousOutPoint: OutPoint{
 			Hash:  chainhash.Hash{},
->>>>>>> 16327141
 			Index: 0xffffffff,
 		},
 		SignatureScript: []byte{0x04, 0x31, 0xdc, 0x00, 0x1b, 0x01, 0x62},
@@ -438,37 +422,12 @@
 		readErr  error           // Expected read error
 	}{
 		// Force error in version.
-<<<<<<< HEAD
-		{multiTx, multiTxEncoded, pver, 0, io.ErrShortWrite, io.EOF},
-		// Force error in time.
-		{multiTx, multiTxEncoded, pver, 4, io.ErrShortWrite, io.EOF},
-		// Force error in number of transaction inputs.
-		{multiTx, multiTxEncoded, pver, 4 + 4, io.ErrShortWrite, io.EOF},
-=======
 		{multiTx, multiTxEncoded, pver, BaseEncoding, 0, io.ErrShortWrite, io.EOF},
 		// Force error in number of transaction inputs.
 		{multiTx, multiTxEncoded, pver, BaseEncoding, 4, io.ErrShortWrite, io.EOF},
->>>>>>> 16327141
 		// Force error in transaction input previous block hash.
 		{multiTx, multiTxEncoded, pver, BaseEncoding, 5, io.ErrShortWrite, io.EOF},
 		// Force error in transaction input previous block output index.
-<<<<<<< HEAD
-		{multiTx, multiTxEncoded, pver, 37 + 4, io.ErrShortWrite, io.EOF},
-		// Force error in transaction input signature script length.
-		{multiTx, multiTxEncoded, pver, 41 + 4, io.ErrShortWrite, io.EOF},
-		// Force error in transaction input signature script.
-		{multiTx, multiTxEncoded, pver, 42 + 4, io.ErrShortWrite, io.EOF},
-		// Force error in transaction input sequence.
-		{multiTx, multiTxEncoded, pver, 49 + 4, io.ErrShortWrite, io.EOF},
-		// Force error in number of transaction outputs.
-		{multiTx, multiTxEncoded, pver, 53 + 4, io.ErrShortWrite, io.EOF},
-		// Force error in transaction output value.
-		{multiTx, multiTxEncoded, pver, 54 + 4, io.ErrShortWrite, io.EOF},
-		// Force error in transaction output pk script length.
-		{multiTx, multiTxEncoded, pver, 62 + 4, io.ErrShortWrite, io.EOF},
-		// Force error in transaction output pk script.
-		{multiTx, multiTxEncoded, pver, 63 + 4, io.ErrShortWrite, io.EOF},
-=======
 		{multiTx, multiTxEncoded, pver, BaseEncoding, 37, io.ErrShortWrite, io.EOF},
 		// Force error in transaction input signature script length.
 		{multiTx, multiTxEncoded, pver, BaseEncoding, 41, io.ErrShortWrite, io.EOF},
@@ -484,7 +443,6 @@
 		{multiTx, multiTxEncoded, pver, BaseEncoding, 62, io.ErrShortWrite, io.EOF},
 		// Force error in transaction output pk script.
 		{multiTx, multiTxEncoded, pver, BaseEncoding, 63, io.ErrShortWrite, io.EOF},
->>>>>>> 16327141
 		// Force error in transaction output lock time.
 		{multiTx, multiTxEncoded, pver, BaseEncoding, 206, io.ErrShortWrite, io.EOF},
 	}
@@ -790,9 +748,6 @@
 		{noTx, 14},
 
 		// Transcaction with an input and an output.
-<<<<<<< HEAD
-		{multiTx, 214},
-=======
 		{multiTx, 210},
 
 		// Transaction with an input which includes witness data, and
@@ -822,7 +777,6 @@
 		// Transaction with an input which includes witness data, and
 		// one output.
 		{multiWitnessTx, 190},
->>>>>>> 16327141
 	}
 
 	t.Logf("Running %d tests", len(tests))
@@ -839,12 +793,7 @@
 // multiTx is a MsgTx with an input and output and used in various tests.
 var multiTx = &MsgTx{
 	Version: 1,
-<<<<<<< HEAD
-	Time:    time.Unix(0x4966bc61, 0), // 2009-01-08 20:54:25 -0600 CST
-	TxIn: []*wire.TxIn{
-=======
 	TxIn: []*TxIn{
->>>>>>> 16327141
 		{
 			PreviousOutPoint: OutPoint{
 				Hash:  chainhash.Hash{},
@@ -939,9 +888,6 @@
 
 // multiTxPkScriptLocs is the location information for the public key scripts
 // located in multiTx.
-<<<<<<< HEAD
-var multiTxPkScriptLocs = []int{67, 143}
-=======
 var multiTxPkScriptLocs = []int{63, 139}
 
 // multiWitnessTx is a MsgTx with an input with witness data, and an
@@ -1085,5 +1031,4 @@
 
 // multiTxPkScriptLocs is the location information for the public key scripts
 // located in multiWitnessTx.
-var multiWitnessTxPkScriptLocs = []int{58}
->>>>>>> 16327141
+var multiWitnessTxPkScriptLocs = []int{58}