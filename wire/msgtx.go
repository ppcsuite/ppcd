// Copyright (c) 2013-2016 The btcsuite developers
// Use of this source code is governed by an ISC
// license that can be found in the LICENSE file.

package wire

import (
	"bytes"
	"fmt"
	"io"
	"strconv"
<<<<<<< HEAD
	"time"
=======

	"github.com/btcsuite/btcd/chaincfg/chainhash"
>>>>>>> 16327141
)

const (
	// TxVersion is the current latest supported transaction version.
	TxVersion = 1

	// MaxTxInSequenceNum is the maximum sequence number the sequence field
	// of a transaction input can be.
	MaxTxInSequenceNum uint32 = 0xffffffff

	// MaxPrevOutIndex is the maximum index the index field of a previous
	// outpoint can be.
	MaxPrevOutIndex uint32 = 0xffffffff

	// SequenceLockTimeDisabled is a flag that if set on a transaction
	// input's sequence number, the sequence number will not be interpreted
	// as a relative locktime.
	SequenceLockTimeDisabled = 1 << 31

	// SequenceLockTimeIsSeconds is a flag that if set on a transaction
	// input's sequence number, the relative locktime has units of 512
	// seconds.
	SequenceLockTimeIsSeconds = 1 << 22

	// SequenceLockTimeMask is a mask that extracts the relative locktime
	// when masked against the transaction input sequence number.
	SequenceLockTimeMask = 0x0000ffff

	// SequenceLockTimeGranularity is the defined time based granularity
	// for seconds-based relative time locks. When converting from seconds
	// to a sequence number, the value is right shifted by this amount,
	// therefore the granularity of relative time locks in 512 or 2^9
	// seconds. Enforced relative lock times are multiples of 512 seconds.
	SequenceLockTimeGranularity = 9

	// defaultTxInOutAlloc is the default size used for the backing array for
	// transaction inputs and outputs.  The array will dynamically grow as needed,
	// but this figure is intended to provide enough space for the number of
	// inputs and outputs in a typical transaction without needing to grow the
	// backing array multiple times.
	defaultTxInOutAlloc = 15

	// minTxInPayload is the minimum payload size for a transaction input.
	// PreviousOutPoint.Hash + PreviousOutPoint.Index 4 bytes + Varint for
	// SignatureScript length 1 byte + Sequence 4 bytes.
	minTxInPayload = 9 + chainhash.HashSize

	// maxTxInPerMessage is the maximum number of transactions inputs that
	// a transaction which fits into a message could possibly have.
	maxTxInPerMessage = (MaxMessagePayload / minTxInPayload) + 1

	// MinTxOutPayload is the minimum payload size for a transaction output.
	// Value 8 bytes + Varint for PkScript length 1 byte.
	MinTxOutPayload = 9

	// maxTxOutPerMessage is the maximum number of transactions outputs that
	// a transaction which fits into a message could possibly have.
	maxTxOutPerMessage = (MaxMessagePayload / MinTxOutPayload) + 1

	// minTxPayload is the minimum payload size for a transaction.  Note
	// that any realistically usable transaction must have at least one
	// input or output, but that is a rule enforced at a higher layer, so
	// it is intentionally not included here.
	// Version 4 bytes + Varint number of transaction inputs 1 byte + Varint
	// number of transaction outputs 1 byte + LockTime 4 bytes + min input
	// payload + min output payload.
	minTxPayload = 10

	// freeListMaxScriptSize is the size of each buffer in the free list
	// that	is used for deserializing scripts from the wire before they are
	// concatenated into a single contiguous buffers.  This value was chosen
	// because it is slightly more than twice the size of the vast majority
	// of all "standard" scripts.  Larger scripts are still deserialized
	// properly as the free list will simply be bypassed for them.
	freeListMaxScriptSize = 512

	// freeListMaxItems is the number of buffers to keep in the free list
	// to use for script deserialization.  This value allows up to 100
	// scripts per transaction being simultaneously deserialized by 125
	// peers.  Thus, the peak usage of the free list is 12,500 * 512 =
	// 6,400,000 bytes.
	freeListMaxItems = 12500

	// maxWitnessItemsPerInput is the maximum number of witness items to
	// be read for the witness data for a single TxIn. This number is
	// derived using a possble lower bound for the encoding of a witness
	// item: 1 byte for length + 1 byte for the witness item itself, or two
	// bytes. This value is then divided by the currently allowed maximum
	// "cost" for a transaction.
	maxWitnessItemsPerInput = 500000

	// maxWitnessItemSize is the maximum allowed size for an item within
	// an input's witness data. This number is derived from the fact that
	// for script validation, each pushed item onto the stack must be less
	// than 10k bytes.
	maxWitnessItemSize = 11000
)

// witnessMarkerBytes are a pair of bytes specific to the witness encoding. If
// this sequence is encoutered, then it indicates a transaction has iwtness
// data. The first byte is an always 0x00 marker byte, which allows decoders to
// distinguish a serialized transaction with witnesses from a regular (legacy)
// one. The second byte is the Flag field, which at the moment is always 0x01,
// but may be extended in the future to accommodate auxiliary non-committed
// fields.
var witessMarkerBytes = []byte{0x00, 0x01}

// scriptFreeList defines a free list of byte slices (up to the maximum number
// defined by the freeListMaxItems constant) that have a cap according to the
// freeListMaxScriptSize constant.  It is used to provide temporary buffers for
// deserializing scripts in order to greatly reduce the number of allocations
// required.
//
// The caller can obtain a buffer from the free list by calling the Borrow
// function and should return it via the Return function when done using it.
type scriptFreeList chan []byte

// Borrow returns a byte slice from the free list with a length according the
// provided size.  A new buffer is allocated if there are any items available.
//
// When the size is larger than the max size allowed for items on the free list
// a new buffer of the appropriate size is allocated and returned.  It is safe
// to attempt to return said buffer via the Return function as it will be
// ignored and allowed to go the garbage collector.
func (c scriptFreeList) Borrow(size uint64) []byte {
	if size > freeListMaxScriptSize {
		return make([]byte, size)
	}

	var buf []byte
	select {
	case buf = <-c:
	default:
		buf = make([]byte, freeListMaxScriptSize)
	}
	return buf[:size]
}

// Return puts the provided byte slice back on the free list when it has a cap
// of the expected length.  The buffer is expected to have been obtained via
// the Borrow function.  Any slices that are not of the appropriate size, such
// as those whose size is greater than the largest allowed free list item size
// are simply ignored so they can go to the garbage collector.
func (c scriptFreeList) Return(buf []byte) {
	// Ignore any buffers returned that aren't the expected size for the
	// free list.
	if cap(buf) != freeListMaxScriptSize {
		return
	}

	// Return the buffer to the free list when it's not full.  Otherwise let
	// it be garbage collected.
	select {
	case c <- buf:
	default:
		// Let it go to the garbage collector.
	}
}

// Create the concurrent safe free list to use for script deserialization.  As
// previously described, this free list is maintained to significantly reduce
// the number of allocations.
var scriptPool scriptFreeList = make(chan []byte, freeListMaxItems)

// OutPoint defines a bitcoin data type that is used to track previous
// transaction outputs.
type OutPoint struct {
	Hash  chainhash.Hash
	Index uint32
}

// NewOutPoint returns a new bitcoin transaction outpoint point with the
// provided hash and index.
func NewOutPoint(hash *chainhash.Hash, index uint32) *OutPoint {
	return &OutPoint{
		Hash:  *hash,
		Index: index,
	}
}

// TxIn defines a bitcoin transaction input.
func (o OutPoint) String() string {
	// Allocate enough for hash string, colon, and 10 digits.  Although
	// at the time of writing, the number of digits can be no greater than
	// the length of the decimal representation of maxTxOutPerMessage, the
	// maximum message payload may increase in the future and this
	// optimization may go unnoticed, so allocate space for 10 decimal
	// digits, which will fit any uint32.
	buf := make([]byte, 2*chainhash.HashSize+1, 2*chainhash.HashSize+1+10)
	copy(buf, o.Hash.String())
	buf[2*chainhash.HashSize] = ':'
	buf = strconv.AppendUint(buf, uint64(o.Index), 10)
	return string(buf)
}

// TxIn defines a bitcoin transaction input.
type TxIn struct {
	PreviousOutPoint OutPoint
	SignatureScript  []byte
	Witness          TxWitness
	Sequence         uint32
}

// SerializeSize returns the number of bytes it would take to serialize the
// the transaction input.
func (t *TxIn) SerializeSize() int {
	// Outpoint Hash 32 bytes + Outpoint Index 4 bytes + Sequence 4 bytes +
	// serialized varint size for the length of SignatureScript +
	// SignatureScript bytes.
	return 40 + VarIntSerializeSize(uint64(len(t.SignatureScript))) +
		len(t.SignatureScript)
}

// NewTxIn returns a new bitcoin transaction input with the provided
// previous outpoint point and signature script with a default sequence of
// MaxTxInSequenceNum.
func NewTxIn(prevOut *OutPoint, signatureScript []byte, witness [][]byte) *TxIn {
	return &TxIn{
		PreviousOutPoint: *prevOut,
		SignatureScript:  signatureScript,
		Witness:          witness,
		Sequence:         MaxTxInSequenceNum,
	}
}

// TxWitness defines the witness for a TxIn. A witness is to be interpreted as
// a slice of byte slices, or a stack with one or many elements.
type TxWitness [][]byte

// SerializeSize returns the number of bytes it would take to serialize the the
// transaction input's witness.
func (t TxWitness) SerializeSize() int {
	// A varint to signal the number of elements the witness has.
	n := VarIntSerializeSize(uint64(len(t)))

	// For each element in the witness, we'll need a varint to signal the
	// size of the element, then finally the number of bytes the element
	// itself comprises.
	for _, witItem := range t {
		n += VarIntSerializeSize(uint64(len(witItem)))
		n += len(witItem)
	}

	return n
}

// TxOut defines a bitcoin transaction output.
type TxOut struct {
	Value    int64
	PkScript []byte
}

// SerializeSize returns the number of bytes it would take to serialize the
// the transaction output.
func (t *TxOut) SerializeSize() int {
	// Value 8 bytes + serialized varint size for the length of PkScript +
	// PkScript bytes.
	return 8 + VarIntSerializeSize(uint64(len(t.PkScript))) + len(t.PkScript)
}

// NewTxOut returns a new bitcoin transaction output with the provided
// transaction value and public key script.
func NewTxOut(value int64, pkScript []byte) *TxOut {
	return &TxOut{
		Value:    value,
		PkScript: pkScript,
	}
}

// MsgTx implements the Message interface and represents a bitcoin tx message.
// It is used to deliver transaction information in response to a getdata
// message (MsgGetData) for a given transaction.
//
// Use the AddTxIn and AddTxOut functions to build up the list of transaction
// inputs and outputs.
type MsgTx struct {
	Version  int32
	Time     time.Time
	TxIn     []*TxIn
	TxOut    []*TxOut
	LockTime uint32
}

// AddTxIn adds a transaction input to the message.
func (msg *MsgTx) AddTxIn(ti *TxIn) {
	msg.TxIn = append(msg.TxIn, ti)
}

// AddTxOut adds a transaction output to the message.
func (msg *MsgTx) AddTxOut(to *TxOut) {
	msg.TxOut = append(msg.TxOut, to)
}

// TxHash generates the Hash for the transaction.
func (msg *MsgTx) TxHash() chainhash.Hash {
	// Encode the transaction and calculate double sha256 on the result.
	// Ignore the error returns since the only way the encode could fail
	// is being out of memory or due to nil pointers, both of which would
	// cause a run-time panic.
	buf := bytes.NewBuffer(make([]byte, 0, msg.SerializeSizeStripped()))
	_ = msg.SerializeNoWitness(buf)
	return chainhash.DoubleHashH(buf.Bytes())
}

// WitnessHash generates the hash of the transaction serialized according to
// the new witness serialization defined in BIP0141 and BIP0144. The final
// output is used within the Segregated Witness commitment of all the witnesses
// within a block. If a transaction has no witness data, then the witness hash,
// is the same as its txid.
func (msg *MsgTx) WitnessHash() chainhash.Hash {
	if msg.HasWitness() {
		buf := bytes.NewBuffer(make([]byte, 0, msg.SerializeSize()))
		_ = msg.Serialize(buf)
		return chainhash.DoubleHashH(buf.Bytes())
	}

	return msg.TxHash()
}

// Copy creates a deep copy of a transaction so that the original does not get
// modified when the copy is manipulated.
func (msg *MsgTx) Copy() *MsgTx {
	// Create new tx and start by copying primitive values and making space
	// for the transaction inputs and outputs.
	newTx := MsgTx{
		Version:  msg.Version,
		Time:     msg.Time,
		TxIn:     make([]*TxIn, 0, len(msg.TxIn)),
		TxOut:    make([]*TxOut, 0, len(msg.TxOut)),
		LockTime: msg.LockTime,
	}

	// Deep copy the old TxIn data.
	for _, oldTxIn := range msg.TxIn {
		// Deep copy the old previous outpoint.
		oldOutPoint := oldTxIn.PreviousOutPoint
		newOutPoint := OutPoint{}
		newOutPoint.Hash.SetBytes(oldOutPoint.Hash[:])
		newOutPoint.Index = oldOutPoint.Index

		// Deep copy the old signature script.
		var newScript []byte
		oldScript := oldTxIn.SignatureScript
		oldScriptLen := len(oldScript)
		if oldScriptLen > 0 {
			newScript = make([]byte, oldScriptLen)
			copy(newScript, oldScript[:oldScriptLen])
		}

		// Create new txIn with the deep copied data.
		newTxIn := TxIn{
			PreviousOutPoint: newOutPoint,
			SignatureScript:  newScript,
			Sequence:         oldTxIn.Sequence,
		}

		// If the transaction is witnessy, then also copy the
		// witnesses.
		if len(oldTxIn.Witness) != 0 {
			// Deep copy the old witness data.
			newTxIn.Witness = make([][]byte, len(oldTxIn.Witness))
			for i, oldItem := range oldTxIn.Witness {
				newItem := make([]byte, len(oldItem))
				copy(newItem, oldItem)
				newTxIn.Witness[i] = newItem
			}
		}

		// Finally, append this fully copied txin.
		newTx.TxIn = append(newTx.TxIn, &newTxIn)
	}

	// Deep copy the old TxOut data.
	for _, oldTxOut := range msg.TxOut {
		// Deep copy the old PkScript
		var newScript []byte
		oldScript := oldTxOut.PkScript
		oldScriptLen := len(oldScript)
		if oldScriptLen > 0 {
			newScript = make([]byte, oldScriptLen)
			copy(newScript, oldScript[:oldScriptLen])
		}

		// Create new txOut with the deep copied data and append it to
		// new Tx.
		newTxOut := TxOut{
			Value:    oldTxOut.Value,
			PkScript: newScript,
		}
		newTx.TxOut = append(newTx.TxOut, &newTxOut)
	}

	return &newTx
}

// BtcDecode decodes r using the bitcoin protocol encoding into the receiver.
// This is part of the Message interface implementation.
// See Deserialize for decoding transactions stored to disk, such as in a
// database, as opposed to decoding transactions from the wire.
func (msg *MsgTx) BtcDecode(r io.Reader, pver uint32, enc MessageEncoding) error {
	version, err := binarySerializer.Uint32(r, littleEndian)
	if err != nil {
		return err
	}
	msg.Version = int32(version)

<<<<<<< HEAD
	_, err = io.ReadFull(r, buf[:])
	if err != nil {
		return err
	}
	sec := binary.LittleEndian.Uint32(buf[:])
	msg.Time = time.Unix(int64(sec), 0)

	count, err := readVarInt(r, pver)
=======
	count, err := ReadVarInt(r, pver)
>>>>>>> 16327141
	if err != nil {
		return err
	}

	// A count of zero (meaning no TxIn's to the uninitiated) indicates
	// this is a transaction with witness data.
	var flag [1]byte
	if count == 0 && enc == WitnessEncoding {
		// Next, we need to read the flag, which is a single byte.
		if _, err = io.ReadFull(r, flag[:]); err != nil {
			return err
		}

		// At the moment, the flag MUST be 0x01. In the future other
		// flag types may be supported.
		if flag[0] != 0x01 {
			str := fmt.Sprintf("witness tx but flag byte is %x", flag)
			return messageError("MsgTx.BtcDecode", str)
		}

		// With the Segregated Witness specific fields decoded, we can
		// now read in the actual txin count.
		count, err = ReadVarInt(r, pver)
		if err != nil {
			return err
		}
	}

	// Prevent more input transactions than could possibly fit into a
	// message.  It would be possible to cause memory exhaustion and panics
	// without a sane upper bound on this count.
	if count > uint64(maxTxInPerMessage) {
		str := fmt.Sprintf("too many input transactions to fit into "+
			"max message size [count %d, max %d]", count,
			maxTxInPerMessage)
		return messageError("MsgTx.BtcDecode", str)
	}

	// returnScriptBuffers is a closure that returns any script buffers that
	// were borrowed from the pool when there are any deserialization
	// errors.  This is only valid to call before the final step which
	// replaces the scripts with the location in a contiguous buffer and
	// returns them.
	returnScriptBuffers := func() {
		for _, txIn := range msg.TxIn {
			if txIn == nil {
				continue
			}

			if txIn.SignatureScript != nil {
				scriptPool.Return(txIn.SignatureScript)
			}

			for _, witnessElem := range txIn.Witness {
				if witnessElem != nil {
					scriptPool.Return(witnessElem)
				}
			}
		}
		for _, txOut := range msg.TxOut {
			if txOut == nil || txOut.PkScript == nil {
				continue
			}
			scriptPool.Return(txOut.PkScript)
		}
	}

	// Deserialize the inputs.
	var totalScriptSize uint64
	txIns := make([]TxIn, count)
	msg.TxIn = make([]*TxIn, count)
	for i := uint64(0); i < count; i++ {
		// The pointer is set now in case a script buffer is borrowed
		// and needs to be returned to the pool on error.
		ti := &txIns[i]
		msg.TxIn[i] = ti
		err = readTxIn(r, pver, msg.Version, ti)
		if err != nil {
			returnScriptBuffers()
			return err
		}
		totalScriptSize += uint64(len(ti.SignatureScript))
	}

	count, err = ReadVarInt(r, pver)
	if err != nil {
		returnScriptBuffers()
		return err
	}

	// Prevent more output transactions than could possibly fit into a
	// message.  It would be possible to cause memory exhaustion and panics
	// without a sane upper bound on this count.
	if count > uint64(maxTxOutPerMessage) {
		returnScriptBuffers()
		str := fmt.Sprintf("too many output transactions to fit into "+
			"max message size [count %d, max %d]", count,
			maxTxOutPerMessage)
		return messageError("MsgTx.BtcDecode", str)
	}

	// Deserialize the outputs.
	txOuts := make([]TxOut, count)
	msg.TxOut = make([]*TxOut, count)
	for i := uint64(0); i < count; i++ {
		// The pointer is set now in case a script buffer is borrowed
		// and needs to be returned to the pool on error.
		to := &txOuts[i]
		msg.TxOut[i] = to
		err = readTxOut(r, pver, msg.Version, to)
		if err != nil {
			returnScriptBuffers()
			return err
		}
		totalScriptSize += uint64(len(to.PkScript))
	}

	// If the transaction's flag byte isn't 0x00 at this point, then one or
	// more of its inputs has accompanying witness data.
	if flag[0] != 0 && enc == WitnessEncoding {
		for _, txin := range msg.TxIn {
			// For each input, the witness is encoded as a stack
			// with one or more items. Therefore, we first read a
			// varint which encodes the number of stack items.
			witCount, err := ReadVarInt(r, pver)
			if err != nil {
				returnScriptBuffers()
				return err
			}

			// Prevent a possible memory exhaustion attack by
			// limiting the witCount value to a sane upper bound.
			if witCount > maxWitnessItemsPerInput {
				returnScriptBuffers()
				str := fmt.Sprintf("too many witness items to fit "+
					"into max message size [count %d, max %d]",
					witCount, maxWitnessItemsPerInput)
				return messageError("MsgTx.BtcDecode", str)
			}

			// Then for witCount number of stack items, each item
			// has a varint length prefix, followed by the witness
			// item itself.
			txin.Witness = make([][]byte, witCount)
			for j := uint64(0); j < witCount; j++ {
				txin.Witness[j], err = readScript(r, pver,
					maxWitnessItemSize, "script witness item")
				if err != nil {
					returnScriptBuffers()
					return err
				}
				totalScriptSize += uint64(len(txin.Witness[j]))
			}
		}
	}

	msg.LockTime, err = binarySerializer.Uint32(r, littleEndian)
	if err != nil {
		returnScriptBuffers()
		return err
	}

	// Create a single allocation to house all of the scripts and set each
	// input signature script and output public key script to the
	// appropriate subslice of the overall contiguous buffer.  Then, return
	// each individual script buffer back to the pool so they can be reused
	// for future deserializations.  This is done because it significantly
	// reduces the number of allocations the garbage collector needs to
	// track, which in turn improves performance and drastically reduces the
	// amount of runtime overhead that would otherwise be needed to keep
	// track of millions of small allocations.
	//
	// NOTE: It is no longer valid to call the returnScriptBuffers closure
	// after these blocks of code run because it is already done and the
	// scripts in the transaction inputs and outputs no longer point to the
	// buffers.
	var offset uint64
	scripts := make([]byte, totalScriptSize)
	for i := 0; i < len(msg.TxIn); i++ {
		// Copy the signature script into the contiguous buffer at the
		// appropriate offset.
		signatureScript := msg.TxIn[i].SignatureScript
		copy(scripts[offset:], signatureScript)

		// Reset the signature script of the transaction input to the
		// slice of the contiguous buffer where the script lives.
		scriptSize := uint64(len(signatureScript))
		end := offset + scriptSize
		msg.TxIn[i].SignatureScript = scripts[offset:end:end]
		offset += scriptSize

		// Return the temporary script buffer to the pool.
		scriptPool.Return(signatureScript)

		for j := 0; j < len(msg.TxIn[i].Witness); j++ {
			// Copy each item within the witness stack for this
			// input into the contiguous buffer at the appropriate
			// offset.
			witnessElem := msg.TxIn[i].Witness[j]
			copy(scripts[offset:], witnessElem)

			// Reset the witness item within the stack to the slice
			// of the contiguous buffer where the witness lives.
			witnessElemSize := uint64(len(witnessElem))
			end := offset + witnessElemSize
			msg.TxIn[i].Witness[j] = scripts[offset:end:end]
			offset += witnessElemSize

			// Return the temporary buffer used for the witness stack
			// item to the pool.
			scriptPool.Return(witnessElem)
		}
	}
	for i := 0; i < len(msg.TxOut); i++ {
		// Copy the public key script into the contiguous buffer at the
		// appropriate offset.
		pkScript := msg.TxOut[i].PkScript
		copy(scripts[offset:], pkScript)

		// Reset the public key script of the transaction output to the
		// slice of the contiguous buffer where the script lives.
		scriptSize := uint64(len(pkScript))
		end := offset + scriptSize
		msg.TxOut[i].PkScript = scripts[offset:end:end]
		offset += scriptSize

		// Return the temporary script buffer to the pool.
		scriptPool.Return(pkScript)
	}

	return nil
}

// Deserialize decodes a transaction from r into the receiver using a format
// that is suitable for long-term storage such as a database while respecting
// the Version field in the transaction.  This function differs from BtcDecode
// in that BtcDecode decodes from the bitcoin wire protocol as it was sent
// across the network.  The wire encoding can technically differ depending on
// the protocol version and doesn't even really need to match the format of a
// stored transaction at all.  As of the time this comment was written, the
// encoded transaction is the same in both instances, but there is a distinct
// difference and separating the two allows the API to be flexible enough to
// deal with changes.
func (msg *MsgTx) Deserialize(r io.Reader) error {
	// At the current time, there is no difference between the wire encoding
	// at protocol version 0 and the stable long-term storage format.  As
	// a result, make use of BtcDecode.
	return msg.BtcDecode(r, 0, WitnessEncoding)
}

// DeserializeNoWitness decodes a transaction from r into the receiver, where
// the transaction encoding format within r MUST NOT utilize the new
// serialization format created to encode transaction bearing witness data
// within inputs.
func (msg *MsgTx) DeserializeNoWitness(r io.Reader) error {
	return msg.BtcDecode(r, 0, BaseEncoding)
}

// BtcEncode encodes the receiver to w using the bitcoin protocol encoding.
// This is part of the Message interface implementation.
// See Serialize for encoding transactions to be stored to disk, such as in a
// database, as opposed to encoding transactions for the wire.
func (msg *MsgTx) BtcEncode(w io.Writer, pver uint32, enc MessageEncoding) error {
	err := binarySerializer.PutUint32(w, littleEndian, uint32(msg.Version))
	if err != nil {
		return err
	}

<<<<<<< HEAD
	binary.LittleEndian.PutUint32(buf[:], uint32(msg.Time.Unix()))
	_, err = w.Write(buf[:])
	if err != nil {
		return err
=======
	// If the encoding version is set to WitnessEncoding, and the Flags
	// field for the MsgTx aren't 0x00, then this indicates the transaction
	// is to be encoded using the new witness inclusionary structure
	// defined in BIP0144.
	doWitness := enc == WitnessEncoding && msg.HasWitness()
	if doWitness {
		// After the txn's Version field, we include two additional
		// bytes specific to the witness encoding. The first byte is an
		// always 0x00 marker byte, which allows decoders to
		// distinguish a serialized transaction with witnesses from a
		// regular (legacy) one. The second byte is the Flag field,
		// which at the moment is always 0x01, but may be extended in
		// the future to accommodate auxiliary non-committed fields.
		if _, err := w.Write(witessMarkerBytes); err != nil {
			return err
		}
>>>>>>> 16327141
	}

	count := uint64(len(msg.TxIn))
	err = WriteVarInt(w, pver, count)
	if err != nil {
		return err
	}

	for _, ti := range msg.TxIn {
		err = writeTxIn(w, pver, msg.Version, ti)
		if err != nil {
			return err
		}
	}

	count = uint64(len(msg.TxOut))
	err = WriteVarInt(w, pver, count)
	if err != nil {
		return err
	}

	for _, to := range msg.TxOut {
		err = WriteTxOut(w, pver, msg.Version, to)
		if err != nil {
			return err
		}
	}

	// If this transaction is a witness transaction, and the witness
	// encoded is desired, then encode the witness for each of the inputs
	// within the transaction.
	if doWitness {
		for _, ti := range msg.TxIn {
			err = writeTxWitness(w, pver, msg.Version, ti.Witness)
			if err != nil {
				return err
			}
		}
	}

	return binarySerializer.PutUint32(w, littleEndian, msg.LockTime)
}

// HasWitness returns false if none of the inputs within the transaction
// contain witness data, true false otherwise.
func (msg *MsgTx) HasWitness() bool {
	for _, txIn := range msg.TxIn {
		if len(txIn.Witness) != 0 {
			return true
		}
	}

	return false
}

// Serialize encodes the transaction to w using a format that suitable for
// long-term storage such as a database while respecting the Version field in
// the transaction.  This function differs from BtcEncode in that BtcEncode
// encodes the transaction to the bitcoin wire protocol in order to be sent
// across the network.  The wire encoding can technically differ depending on
// the protocol version and doesn't even really need to match the format of a
// stored transaction at all.  As of the time this comment was written, the
// encoded transaction is the same in both instances, but there is a distinct
// difference and separating the two allows the API to be flexible enough to
// deal with changes.
func (msg *MsgTx) Serialize(w io.Writer) error {
	// At the current time, there is no difference between the wire encoding
	// at protocol version 0 and the stable long-term storage format.  As
	// a result, make use of BtcEncode.
	//
	// Passing a encoding type of WitnessEncoding to BtcEncode for MsgTx
	// indicates that the transaction's witnesses (if any) should be
	// serialized according to the new serialization structure defined in
	// BIP0144.
	return msg.BtcEncode(w, 0, WitnessEncoding)
}

// SerializeNoWitness encodes the transaction to w in an identical manner to
// Serialize, however even if the source transaction has inputs with witness
// data, the old serialization format will still be used.
func (msg *MsgTx) SerializeNoWitness(w io.Writer) error {
	return msg.BtcEncode(w, 0, BaseEncoding)
}

<<<<<<< HEAD
// SerializeSize returns the number of bytes it would take to serialize the
// the transaction.
func (msg *MsgTx) SerializeSize() int {
	// Version 4 bytes + Time 4 bytes+ LockTime 4 bytes + Serialized varint
	// size for the number of transaction inputs and outputs.
	n := 12 + VarIntSerializeSize(uint64(len(msg.TxIn))) +
=======
// baseSize returns the serialized size of the transaction without accounting
// for any witness data.
func (msg *MsgTx) baseSize() int {
	// Version 4 bytes + LockTime 4 bytes + Serialized varint size for the
	// number of transaction inputs and outputs.
	n := 8 + VarIntSerializeSize(uint64(len(msg.TxIn))) +
>>>>>>> 16327141
		VarIntSerializeSize(uint64(len(msg.TxOut)))

	for _, txIn := range msg.TxIn {
		n += txIn.SerializeSize()
	}

	for _, txOut := range msg.TxOut {
		n += txOut.SerializeSize()
	}

	return n
}

// SerializeSize returns the number of bytes it would take to serialize the
// the transaction.
func (msg *MsgTx) SerializeSize() int {
	n := msg.baseSize()

	if msg.HasWitness() {
		// The marker, and flag fields take up two additional bytes.
		n += 2

		// Additionally, factor in the serialized size of each of the
		// witnesses for each txin.
		for _, txin := range msg.TxIn {
			n += txin.Witness.SerializeSize()
		}
	}

	return n
}

// SerializeSizeStripped returns the number of bytes it would take to serialize
// the transaction, excluding any included witness data.
func (msg *MsgTx) SerializeSizeStripped() int {
	return msg.baseSize()
}

// Command returns the protocol command string for the message.  This is part
// of the Message interface implementation.
func (msg *MsgTx) Command() string {
	return CmdTx
}

// MaxPayloadLength returns the maximum length the payload can be for the
// receiver.  This is part of the Message interface implementation.
func (msg *MsgTx) MaxPayloadLength(pver uint32) uint32 {
	return MaxBlockPayload
}

// PkScriptLocs returns a slice containing the start of each public key script
// within the raw serialized transaction.  The caller can easily obtain the
// length of each script by using len on the script available via the
// appropriate transaction output entry.
func (msg *MsgTx) PkScriptLocs() []int {
	numTxOut := len(msg.TxOut)
	if numTxOut == 0 {
		return nil
	}

	// The starting offset in the serialized transaction of the first
	// transaction output is:
	//
	// Version 4 bytes + timestamp 4 bytes + serialized varint size for the
	// number of transaction inputs and outputs + serialized size of each
	// transaction input.
	n := 4 + 4 + VarIntSerializeSize(uint64(len(msg.TxIn))) +
		VarIntSerializeSize(uint64(numTxOut))

	// If this transaction has a witness input, the an additional two bytes
	// for the marker, and flag byte need to be taken into account.
	if len(msg.TxIn) > 0 && msg.TxIn[0].Witness != nil {
		n += 2
	}

	for _, txIn := range msg.TxIn {
		n += txIn.SerializeSize()
	}

	// Calculate and set the appropriate offset for each public key script.
	pkScriptLocs := make([]int, numTxOut)
	for i, txOut := range msg.TxOut {
		// The offset of the script in the transaction output is:
		//
		// Value 8 bytes + serialized varint size for the length of
		// PkScript.
		n += 8 + VarIntSerializeSize(uint64(len(txOut.PkScript)))
		pkScriptLocs[i] = n
		n += len(txOut.PkScript)
	}

	return pkScriptLocs
}

// NewMsgTx returns a new bitcoin tx message that conforms to the Message
// interface.  The return instance has a default version of TxVersion and there
// are no transaction inputs or outputs.  Also, the lock time is set to zero
// to indicate the transaction is valid immediately as opposed to some time in
// future.
func NewMsgTx(version int32) *MsgTx {
	return &MsgTx{
<<<<<<< HEAD
		Version: TxVersion,
		//Time:    time.Unix(int64(0), 0),
		Time:  time.Unix(time.Now().Unix(), 0), // ppc: TODO(kac-) Now() better than zero?
		TxIn:  make([]*TxIn, 0, defaultTxInOutAlloc),
		TxOut: make([]*TxOut, 0, defaultTxInOutAlloc),
=======
		Version: version,
		TxIn:    make([]*TxIn, 0, defaultTxInOutAlloc),
		TxOut:   make([]*TxOut, 0, defaultTxInOutAlloc),
>>>>>>> 16327141
	}
}

// readOutPoint reads the next sequence of bytes from r as an OutPoint.
func readOutPoint(r io.Reader, pver uint32, version int32, op *OutPoint) error {
	_, err := io.ReadFull(r, op.Hash[:])
	if err != nil {
		return err
	}

	op.Index, err = binarySerializer.Uint32(r, littleEndian)
	return err
}

// writeOutPoint encodes op to the bitcoin protocol encoding for an OutPoint
// to w.
func writeOutPoint(w io.Writer, pver uint32, version int32, op *OutPoint) error {
	_, err := w.Write(op.Hash[:])
	if err != nil {
		return err
	}

	return binarySerializer.PutUint32(w, littleEndian, op.Index)
}

// readScript reads a variable length byte array that represents a transaction
// script.  It is encoded as a varInt containing the length of the array
// followed by the bytes themselves.  An error is returned if the length is
// greater than the passed maxAllowed parameter which helps protect against
// memory exhaustion attacks and forced panics through malformed messages.  The
// fieldName parameter is only used for the error message so it provides more
// context in the error.
func readScript(r io.Reader, pver uint32, maxAllowed uint32, fieldName string) ([]byte, error) {
	count, err := ReadVarInt(r, pver)
	if err != nil {
		return nil, err
	}

	// Prevent byte array larger than the max message size.  It would
	// be possible to cause memory exhaustion and panics without a sane
	// upper bound on this count.
	if count > uint64(maxAllowed) {
		str := fmt.Sprintf("%s is larger than the max allowed size "+
			"[count %d, max %d]", fieldName, count, maxAllowed)
		return nil, messageError("readScript", str)
	}

	b := scriptPool.Borrow(count)
	_, err = io.ReadFull(r, b)
	if err != nil {
		scriptPool.Return(b)
		return nil, err
	}
	return b, nil
}

// readTxIn reads the next sequence of bytes from r as a transaction input
// (TxIn).
func readTxIn(r io.Reader, pver uint32, version int32, ti *TxIn) error {
	err := readOutPoint(r, pver, version, &ti.PreviousOutPoint)
	if err != nil {
		return err
	}

	ti.SignatureScript, err = readScript(r, pver, MaxMessagePayload,
		"transaction input signature script")
	if err != nil {
		return err
	}

	return readElement(r, &ti.Sequence)
}

// writeTxIn encodes ti to the bitcoin protocol encoding for a transaction
// input (TxIn) to w.
func writeTxIn(w io.Writer, pver uint32, version int32, ti *TxIn) error {
	err := writeOutPoint(w, pver, version, &ti.PreviousOutPoint)
	if err != nil {
		return err
	}

	err = WriteVarBytes(w, pver, ti.SignatureScript)
	if err != nil {
		return err
	}

	return binarySerializer.PutUint32(w, littleEndian, ti.Sequence)
}

// readTxOut reads the next sequence of bytes from r as a transaction output
// (TxOut).
func readTxOut(r io.Reader, pver uint32, version int32, to *TxOut) error {
	err := readElement(r, &to.Value)
	if err != nil {
		return err
	}

	to.PkScript, err = readScript(r, pver, MaxMessagePayload,
		"transaction output public key script")
	return err
}

// WriteTxOut encodes to into the bitcoin protocol encoding for a transaction
// output (TxOut) to w.
//
// NOTE: This function is exported in order to allow txscript to compute the
// new sighashes for witness transactions (BIP0143).
func WriteTxOut(w io.Writer, pver uint32, version int32, to *TxOut) error {
	err := binarySerializer.PutUint64(w, littleEndian, uint64(to.Value))
	if err != nil {
		return err
	}

	return WriteVarBytes(w, pver, to.PkScript)
}

// writeTxWitness encodes the bitcoin protocol encoding for a transaction
// input's witness into to w.
func writeTxWitness(w io.Writer, pver uint32, version int32, wit [][]byte) error {
	err := WriteVarInt(w, pver, uint64(len(wit)))
	if err != nil {
		return err
	}
	for _, item := range wit {
		err = WriteVarBytes(w, pver, item)
		if err != nil {
			return err
		}
	}
	return nil
}<|MERGE_RESOLUTION|>--- conflicted
+++ resolved
@@ -9,12 +9,9 @@
 	"fmt"
 	"io"
 	"strconv"
-<<<<<<< HEAD
 	"time"
-=======
-
-	"github.com/btcsuite/btcd/chaincfg/chainhash"
->>>>>>> 16327141
+
+	"github.com/ppcsuite/btcd/chaincfg/chainhash"
 )
 
 const (
@@ -421,18 +418,7 @@
 	}
 	msg.Version = int32(version)
 
-<<<<<<< HEAD
-	_, err = io.ReadFull(r, buf[:])
-	if err != nil {
-		return err
-	}
-	sec := binary.LittleEndian.Uint32(buf[:])
-	msg.Time = time.Unix(int64(sec), 0)
-
-	count, err := readVarInt(r, pver)
-=======
 	count, err := ReadVarInt(r, pver)
->>>>>>> 16327141
 	if err != nil {
 		return err
 	}
@@ -701,12 +687,6 @@
 		return err
 	}
 
-<<<<<<< HEAD
-	binary.LittleEndian.PutUint32(buf[:], uint32(msg.Time.Unix()))
-	_, err = w.Write(buf[:])
-	if err != nil {
-		return err
-=======
 	// If the encoding version is set to WitnessEncoding, and the Flags
 	// field for the MsgTx aren't 0x00, then this indicates the transaction
 	// is to be encoded using the new witness inclusionary structure
@@ -723,7 +703,6 @@
 		if _, err := w.Write(witessMarkerBytes); err != nil {
 			return err
 		}
->>>>>>> 16327141
 	}
 
 	count := uint64(len(msg.TxIn))
@@ -808,21 +787,12 @@
 	return msg.BtcEncode(w, 0, BaseEncoding)
 }
 
-<<<<<<< HEAD
 // SerializeSize returns the number of bytes it would take to serialize the
 // the transaction.
 func (msg *MsgTx) SerializeSize() int {
 	// Version 4 bytes + Time 4 bytes+ LockTime 4 bytes + Serialized varint
 	// size for the number of transaction inputs and outputs.
 	n := 12 + VarIntSerializeSize(uint64(len(msg.TxIn))) +
-=======
-// baseSize returns the serialized size of the transaction without accounting
-// for any witness data.
-func (msg *MsgTx) baseSize() int {
-	// Version 4 bytes + LockTime 4 bytes + Serialized varint size for the
-	// number of transaction inputs and outputs.
-	n := 8 + VarIntSerializeSize(uint64(len(msg.TxIn))) +
->>>>>>> 16327141
 		VarIntSerializeSize(uint64(len(msg.TxOut)))
 
 	for _, txIn := range msg.TxIn {
@@ -924,17 +894,11 @@
 // future.
 func NewMsgTx(version int32) *MsgTx {
 	return &MsgTx{
-<<<<<<< HEAD
 		Version: TxVersion,
 		//Time:    time.Unix(int64(0), 0),
 		Time:  time.Unix(time.Now().Unix(), 0), // ppc: TODO(kac-) Now() better than zero?
 		TxIn:  make([]*TxIn, 0, defaultTxInOutAlloc),
 		TxOut: make([]*TxOut, 0, defaultTxInOutAlloc),
-=======
-		Version: version,
-		TxIn:    make([]*TxIn, 0, defaultTxInOutAlloc),
-		TxOut:   make([]*TxOut, 0, defaultTxInOutAlloc),
->>>>>>> 16327141
 	}
 }
 
