--- conflicted
+++ resolved
@@ -12,11 +12,7 @@
 
 const (
 	// ProtocolVersion is the latest protocol version this package supports.
-<<<<<<< HEAD
-	ProtocolVersion uint32 = 60004
-=======
 	ProtocolVersion uint32 = 70011
->>>>>>> cea5d3c1
 
 	// MultipleAddressVersion is the protocol version which added multiple
 	// addresses per message (pver >= MultipleAddressVersion).
