--- conflicted
+++ resolved
@@ -13,8 +13,6 @@
 	"testing"
 	"time"
 
-	"github.com/davecgh/go-spew/spew"
-	"github.com/ppcsuite/ppcd/wire"
 )
 
 // TestVersion tests the MsgVersion API.
@@ -313,12 +311,7 @@
 		// Force error in user agent.
 		{baseVersion, baseVersionEncoded, pver, BaseEncoding, 82, io.ErrShortWrite, io.ErrUnexpectedEOF},
 		// Force error in last block.
-<<<<<<< HEAD
-		{baseVersion, baseVersionEncoded, pver, 98, io.ErrShortWrite, io.ErrUnexpectedEOF},
-		/* Perrcoin - bloom filters not supported
-=======
 		{baseVersion, baseVersionEncoded, pver, BaseEncoding, 98, io.ErrShortWrite, io.ErrUnexpectedEOF},
->>>>>>> 16327141
 		// Force error in relay tx - no read error should happen since
 		// it's optional.
 		{
