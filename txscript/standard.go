// Copyright (c) 2013-2017 The btcsuite developers
// Use of this source code is governed by an ISC
// license that can be found in the LICENSE file.

package txscript

import (
<<<<<<< HEAD
	"github.com/ppcsuite/btcutil"
	"github.com/ppcsuite/ppcd/chaincfg"
=======
	"fmt"

	"github.com/btcsuite/btcd/chaincfg"
	"github.com/btcsuite/btcd/wire"
	"github.com/btcsuite/btcutil"
>>>>>>> 16327141
)

const (
	// MaxDataCarrierSize is the maximum number of bytes allowed in pushed
	// data to be considered a nulldata transaction
	MaxDataCarrierSize = 80

	// StandardVerifyFlags are the script flags which are used when
	// executing transaction scripts to enforce additional checks which
	// are required for the script to be considered standard.  These checks
	// help reduce issues related to transaction malleability as well as
	// allow pay-to-script hash transactions.  Note these flags are
	// different than what is required for the consensus rules in that they
	// are more strict.
	//
	// TODO: This definition does not belong here.  It belongs in a policy
	// package.
	StandardVerifyFlags = ScriptBip16 |
		ScriptVerifyDERSignatures |
		ScriptVerifyStrictEncoding |
		ScriptVerifyMinimalData |
		ScriptStrictMultiSig |
		ScriptDiscourageUpgradableNops |
		ScriptVerifyCleanStack |
		ScriptVerifyNullFail |
		ScriptVerifyCheckLockTimeVerify |
		ScriptVerifyCheckSequenceVerify |
		ScriptVerifyLowS |
		ScriptStrictMultiSig |
		ScriptVerifyWitness |
		ScriptVerifyDiscourageUpgradeableWitnessProgram |
		ScriptVerifyMinimalIf |
		ScriptVerifyWitnessPubKeyType
)

// ScriptClass is an enumeration for the list of standard types of script.
type ScriptClass byte

// Classes of script payment known about in the blockchain.
const (
	NonStandardTy         ScriptClass = iota // None of the recognized forms.
	PubKeyTy                                 // Pay pubkey.
	PubKeyHashTy                             // Pay pubkey hash.
	WitnessV0PubKeyHashTy                    // Pay witness pubkey hash.
	ScriptHashTy                             // Pay to script hash.
	WitnessV0ScriptHashTy                    // Pay to witness script hash.
	MultiSigTy                               // Multi signature.
	NullDataTy                               // Empty data-only (provably prunable).
)

// scriptClassToName houses the human-readable strings which describe each
// script class.
var scriptClassToName = []string{
	NonStandardTy:         "nonstandard",
	PubKeyTy:              "pubkey",
	PubKeyHashTy:          "pubkeyhash",
	WitnessV0PubKeyHashTy: "witness_v0_keyhash",
	ScriptHashTy:          "scripthash",
	WitnessV0ScriptHashTy: "witness_v0_scripthash",
	MultiSigTy:            "multisig",
	NullDataTy:            "nulldata",
}

// String implements the Stringer interface by returning the name of
// the enum script class. If the enum is invalid then "Invalid" will be
// returned.
func (t ScriptClass) String() string {
	if int(t) > len(scriptClassToName) || int(t) < 0 {
		return "Invalid"
	}
	return scriptClassToName[t]
}

// isPubkey returns true if the script passed is a pay-to-pubkey transaction,
// false otherwise.
func isPubkey(pops []parsedOpcode) bool {
	// Valid pubkeys are either 33 or 65 bytes.
	return len(pops) == 2 &&
		(len(pops[0].data) == 33 || len(pops[0].data) == 65) &&
		pops[1].opcode.value == OP_CHECKSIG
}

// isPubkeyHash returns true if the script passed is a pay-to-pubkey-hash
// transaction, false otherwise.
func isPubkeyHash(pops []parsedOpcode) bool {
	return len(pops) == 5 &&
		pops[0].opcode.value == OP_DUP &&
		pops[1].opcode.value == OP_HASH160 &&
		pops[2].opcode.value == OP_DATA_20 &&
		pops[3].opcode.value == OP_EQUALVERIFY &&
		pops[4].opcode.value == OP_CHECKSIG

}

// isMultiSig returns true if the passed script is a multisig transaction, false
// otherwise.
func isMultiSig(pops []parsedOpcode) bool {
	// The absolute minimum is 1 pubkey:
	// OP_0/OP_1-16 <pubkey> OP_1 OP_CHECKMULTISIG
	l := len(pops)
	if l < 4 {
		return false
	}
	if !isSmallInt(pops[0].opcode) {
		return false
	}
	if !isSmallInt(pops[l-2].opcode) {
		return false
	}
	if pops[l-1].opcode.value != OP_CHECKMULTISIG {
		return false
	}

	// Verify the number of pubkeys specified matches the actual number
	// of pubkeys provided.
	if l-2-1 != asSmallInt(pops[l-2].opcode) {
		return false
	}

	for _, pop := range pops[1 : l-2] {
		// Valid pubkeys are either 33 or 65 bytes.
		if len(pop.data) != 33 && len(pop.data) != 65 {
			return false
		}
	}
	return true
}

// isNullData returns true if the passed script is a null data transaction,
// false otherwise.
func isNullData(pops []parsedOpcode) bool {
	// A nulldata transaction is either a single OP_RETURN or an
	// OP_RETURN SMALLDATA (where SMALLDATA is a data push up to
	// MaxDataCarrierSize bytes).
	l := len(pops)
	if l == 1 && pops[0].opcode.value == OP_RETURN {
		return true
	}

	return l == 2 &&
		pops[0].opcode.value == OP_RETURN &&
		(isSmallInt(pops[1].opcode) || pops[1].opcode.value <=
			OP_PUSHDATA4) &&
		len(pops[1].data) <= MaxDataCarrierSize
}

// scriptType returns the type of the script being inspected from the known
// standard types.
func typeOfScript(pops []parsedOpcode) ScriptClass {
	if isPubkey(pops) {
		return PubKeyTy
	} else if isPubkeyHash(pops) {
		return PubKeyHashTy
	} else if isWitnessPubKeyHash(pops) {
		return WitnessV0PubKeyHashTy
	} else if isScriptHash(pops) {
		return ScriptHashTy
	} else if isWitnessScriptHash(pops) {
		return WitnessV0ScriptHashTy
	} else if isMultiSig(pops) {
		return MultiSigTy
	} else if isNullData(pops) {
		return NullDataTy
	}
	return NonStandardTy
}

// GetScriptClass returns the class of the script passed.
//
// NonStandardTy will be returned when the script does not parse.
func GetScriptClass(script []byte) ScriptClass {
	pops, err := parseScript(script)
	if err != nil {
		return NonStandardTy
	}
	return typeOfScript(pops)
}

// expectedInputs returns the number of arguments required by a script.
// If the script is of unknown type such that the number can not be determined
// then -1 is returned. We are an internal function and thus assume that class
// is the real class of pops (and we can thus assume things that were determined
// while finding out the type).
func expectedInputs(pops []parsedOpcode, class ScriptClass) int {
	switch class {
	case PubKeyTy:
		return 1

	case PubKeyHashTy:
		return 2

	case WitnessV0PubKeyHashTy:
		return 2

	case ScriptHashTy:
		// Not including script.  That is handled by the caller.
		return 1

	case WitnessV0ScriptHashTy:
		// Not including script.  That is handled by the caller.
		return 1

	case MultiSigTy:
		// Standard multisig has a push a small number for the number
		// of sigs and number of keys.  Check the first push instruction
		// to see how many arguments are expected. typeOfScript already
		// checked this so we know it'll be a small int.  Also, due to
		// the original bitcoind bug where OP_CHECKMULTISIG pops an
		// additional item from the stack, add an extra expected input
		// for the extra push that is required to compensate.
		return asSmallInt(pops[0].opcode) + 1

	case NullDataTy:
		fallthrough
	default:
		return -1
	}
}

// ScriptInfo houses information about a script pair that is determined by
// CalcScriptInfo.
type ScriptInfo struct {
	// PkScriptClass is the class of the public key script and is equivalent
	// to calling GetScriptClass on it.
	PkScriptClass ScriptClass

	// NumInputs is the number of inputs provided by the public key script.
	NumInputs int

	// ExpectedInputs is the number of outputs required by the signature
	// script and any pay-to-script-hash scripts. The number will be -1 if
	// unknown.
	ExpectedInputs int

	// SigOps is the number of signature operations in the script pair.
	SigOps int
}

// CalcScriptInfo returns a structure providing data about the provided script
// pair.  It will error if the pair is in someway invalid such that they can not
// be analysed, i.e. if they do not parse or the pkScript is not a push-only
// script
func CalcScriptInfo(sigScript, pkScript []byte, witness wire.TxWitness,
	bip16, segwit bool) (*ScriptInfo, error) {

	sigPops, err := parseScript(sigScript)
	if err != nil {
		return nil, err
	}

	pkPops, err := parseScript(pkScript)
	if err != nil {
		return nil, err
	}

	// Push only sigScript makes little sense.
	si := new(ScriptInfo)
	si.PkScriptClass = typeOfScript(pkPops)

	// Can't have a signature script that doesn't just push data.
	if !isPushOnly(sigPops) {
		return nil, scriptError(ErrNotPushOnly,
			"signature script is not push only")
	}

	si.ExpectedInputs = expectedInputs(pkPops, si.PkScriptClass)

	switch {
	// Count sigops taking into account pay-to-script-hash.
	case si.PkScriptClass == ScriptHashTy && bip16 && !segwit:
		// The pay-to-hash-script is the final data push of the
		// signature script.
		script := sigPops[len(sigPops)-1].data
		shPops, err := parseScript(script)
		if err != nil {
			return nil, err
		}

		shInputs := expectedInputs(shPops, typeOfScript(shPops))
		if shInputs == -1 {
			si.ExpectedInputs = -1
		} else {
			si.ExpectedInputs += shInputs
		}
		si.SigOps = getSigOpCount(shPops, true)

		// All entries pushed to stack (or are OP_RESERVED and exec
		// will fail).
		si.NumInputs = len(sigPops)

	// If segwit is active, and this is a regular p2wkh output, then we'll
	// treat the script as a p2pkh output in essence.
	case si.PkScriptClass == WitnessV0PubKeyHashTy && segwit:

		si.SigOps = GetWitnessSigOpCount(sigScript, pkScript, witness)
		si.NumInputs = len(witness)

	// We'll attempt to detect the nested p2sh case so we can accurately
	// count the signature operations involved.
	case si.PkScriptClass == ScriptHashTy &&
		IsWitnessProgram(sigScript[1:]) && bip16 && segwit:

		// Extract the pushed witness program from the sigScript so we
		// can determine the number of expected inputs.
		pkPops, _ := parseScript(sigScript[1:])
		shInputs := expectedInputs(pkPops, typeOfScript(pkPops))
		if shInputs == -1 {
			si.ExpectedInputs = -1
		} else {
			si.ExpectedInputs += shInputs
		}

		si.SigOps = GetWitnessSigOpCount(sigScript, pkScript, witness)

		si.NumInputs = len(witness)
		si.NumInputs += len(sigPops)

	// If segwit is active, and this is a p2wsh output, then we'll need to
	// examine the witness script to generate accurate script info.
	case si.PkScriptClass == WitnessV0ScriptHashTy && segwit:
		// The witness script is the final element of the witness
		// stack.
		witnessScript := witness[len(witness)-1]
		pops, _ := parseScript(witnessScript)

		shInputs := expectedInputs(pops, typeOfScript(pops))
		if shInputs == -1 {
			si.ExpectedInputs = -1
		} else {
			si.ExpectedInputs += shInputs
		}

		si.SigOps = GetWitnessSigOpCount(sigScript, pkScript, witness)
		si.NumInputs = len(witness)

	default:
		si.SigOps = getSigOpCount(pkPops, true)

		// All entries pushed to stack (or are OP_RESERVED and exec
		// will fail).
		si.NumInputs = len(sigPops)
	}

	return si, nil
}

// CalcMultiSigStats returns the number of public keys and signatures from
// a multi-signature transaction script.  The passed script MUST already be
// known to be a multi-signature script.
func CalcMultiSigStats(script []byte) (int, int, error) {
	pops, err := parseScript(script)
	if err != nil {
		return 0, 0, err
	}

	// A multi-signature script is of the pattern:
	//  NUM_SIGS PUBKEY PUBKEY PUBKEY... NUM_PUBKEYS OP_CHECKMULTISIG
	// Therefore the number of signatures is the oldest item on the stack
	// and the number of pubkeys is the 2nd to last.  Also, the absolute
	// minimum for a multi-signature script is 1 pubkey, so at least 4
	// items must be on the stack per:
	//  OP_1 PUBKEY OP_1 OP_CHECKMULTISIG
	if len(pops) < 4 {
		str := fmt.Sprintf("script %x is not a multisig script", script)
		return 0, 0, scriptError(ErrNotMultisigScript, str)
	}

	numSigs := asSmallInt(pops[0].opcode)
	numPubKeys := asSmallInt(pops[len(pops)-2].opcode)
	return numPubKeys, numSigs, nil
}

// payToPubKeyHashScript creates a new script to pay a transaction
// output to a 20-byte pubkey hash. It is expected that the input is a valid
// hash.
func payToPubKeyHashScript(pubKeyHash []byte) ([]byte, error) {
	return NewScriptBuilder().AddOp(OP_DUP).AddOp(OP_HASH160).
		AddData(pubKeyHash).AddOp(OP_EQUALVERIFY).AddOp(OP_CHECKSIG).
		Script()
}

// payToWitnessPubKeyHashScript creates a new script to pay to a version 0
// pubkey hash witness program. The passed hash is expected to be valid.
func payToWitnessPubKeyHashScript(pubKeyHash []byte) ([]byte, error) {
	return NewScriptBuilder().AddOp(OP_0).AddData(pubKeyHash).Script()
}

// payToScriptHashScript creates a new script to pay a transaction output to a
// script hash. It is expected that the input is a valid hash.
func payToScriptHashScript(scriptHash []byte) ([]byte, error) {
	return NewScriptBuilder().AddOp(OP_HASH160).AddData(scriptHash).
		AddOp(OP_EQUAL).Script()
}

// payToWitnessPubKeyHashScript creates a new script to pay to a version 0
// script hash witness program. The passed hash is expected to be valid.
func payToWitnessScriptHashScript(scriptHash []byte) ([]byte, error) {
	return NewScriptBuilder().AddOp(OP_0).AddData(scriptHash).Script()
}

// payToPubkeyScript creates a new script to pay a transaction output to a
// public key. It is expected that the input is a valid pubkey.
func payToPubKeyScript(serializedPubKey []byte) ([]byte, error) {
	return NewScriptBuilder().AddData(serializedPubKey).
		AddOp(OP_CHECKSIG).Script()
}

// PayToAddrScript creates a new script to pay a transaction output to a the
// specified address.
func PayToAddrScript(addr btcutil.Address) ([]byte, error) {
	const nilAddrErrStr = "unable to generate payment script for nil address"

	switch addr := addr.(type) {
	case *btcutil.AddressPubKeyHash:
		if addr == nil {
			return nil, scriptError(ErrUnsupportedAddress,
				nilAddrErrStr)
		}
		return payToPubKeyHashScript(addr.ScriptAddress())

	case *btcutil.AddressScriptHash:
		if addr == nil {
			return nil, scriptError(ErrUnsupportedAddress,
				nilAddrErrStr)
		}
		return payToScriptHashScript(addr.ScriptAddress())

	case *btcutil.AddressPubKey:
		if addr == nil {
			return nil, scriptError(ErrUnsupportedAddress,
				nilAddrErrStr)
		}
		return payToPubKeyScript(addr.ScriptAddress())

	case *btcutil.AddressWitnessPubKeyHash:
		if addr == nil {
			return nil, scriptError(ErrUnsupportedAddress,
				nilAddrErrStr)
		}
		return payToWitnessPubKeyHashScript(addr.ScriptAddress())
	case *btcutil.AddressWitnessScriptHash:
		if addr == nil {
			return nil, scriptError(ErrUnsupportedAddress,
				nilAddrErrStr)
		}
		return payToWitnessScriptHashScript(addr.ScriptAddress())
	}

	str := fmt.Sprintf("unable to generate payment script for unsupported "+
		"address type %T", addr)
	return nil, scriptError(ErrUnsupportedAddress, str)
}

// NullDataScript creates a provably-prunable script containing OP_RETURN
// followed by the passed data.  An Error with the error code ErrTooMuchNullData
// will be returned if the length of the passed data exceeds MaxDataCarrierSize.
func NullDataScript(data []byte) ([]byte, error) {
	if len(data) > MaxDataCarrierSize {
		str := fmt.Sprintf("data size %d is larger than max "+
			"allowed size %d", len(data), MaxDataCarrierSize)
		return nil, scriptError(ErrTooMuchNullData, str)
	}

	return NewScriptBuilder().AddOp(OP_RETURN).AddData(data).Script()
}

// MultiSigScript returns a valid script for a multisignature redemption where
// nrequired of the keys in pubkeys are required to have signed the transaction
// for success.  An Error with the error code ErrTooManyRequiredSigs will be
// returned if nrequired is larger than the number of keys provided.
func MultiSigScript(pubkeys []*btcutil.AddressPubKey, nrequired int) ([]byte, error) {
	if len(pubkeys) < nrequired {
		str := fmt.Sprintf("unable to generate multisig script with "+
			"%d required signatures when there are only %d public "+
			"keys available", nrequired, len(pubkeys))
		return nil, scriptError(ErrTooManyRequiredSigs, str)
	}

	builder := NewScriptBuilder().AddInt64(int64(nrequired))
	for _, key := range pubkeys {
		builder.AddData(key.ScriptAddress())
	}
	builder.AddInt64(int64(len(pubkeys)))
	builder.AddOp(OP_CHECKMULTISIG)

	return builder.Script()
}

// PushedData returns an array of byte slices containing any pushed data found
// in the passed script.  This includes OP_0, but not OP_1 - OP_16.
func PushedData(script []byte) ([][]byte, error) {
	pops, err := parseScript(script)
	if err != nil {
		return nil, err
	}

	var data [][]byte
	for _, pop := range pops {
		if pop.data != nil {
			data = append(data, pop.data)
		} else if pop.opcode.value == OP_0 {
			data = append(data, nil)
		}
	}
	return data, nil
}

// ExtractPkScriptAddrs returns the type of script, addresses and required
// signatures associated with the passed PkScript.  Note that it only works for
// 'standard' transaction script types.  Any data such as public keys which are
// invalid are omitted from the results.
func ExtractPkScriptAddrs(pkScript []byte, chainParams *chaincfg.Params) (ScriptClass, []btcutil.Address, int, error) {
	var addrs []btcutil.Address
	var requiredSigs int

	// No valid addresses or required signatures if the script doesn't
	// parse.
	pops, err := parseScript(pkScript)
	if err != nil {
		return NonStandardTy, nil, 0, err
	}

	scriptClass := typeOfScript(pops)
	switch scriptClass {
	case PubKeyHashTy:
		// A pay-to-pubkey-hash script is of the form:
		//  OP_DUP OP_HASH160 <hash> OP_EQUALVERIFY OP_CHECKSIG
		// Therefore the pubkey hash is the 3rd item on the stack.
		// Skip the pubkey hash if it's invalid for some reason.
		requiredSigs = 1
		addr, err := btcutil.NewAddressPubKeyHash(pops[2].data,
			chainParams)
		if err == nil {
			addrs = append(addrs, addr)
		}

	case WitnessV0PubKeyHashTy:
		// A pay-to-witness-pubkey-hash script is of thw form:
		//  OP_0 <20-byte hash>
		// Therefore, the pubkey hash is the second item on the stack.
		// Skip the pubkey hash if it's invalid for some reason.
		requiredSigs = 1
		addr, err := btcutil.NewAddressWitnessPubKeyHash(pops[1].data,
			chainParams)
		if err == nil {
			addrs = append(addrs, addr)
		}

	case PubKeyTy:
		// A pay-to-pubkey script is of the form:
		//  <pubkey> OP_CHECKSIG
		// Therefore the pubkey is the first item on the stack.
		// Skip the pubkey if it's invalid for some reason.
		requiredSigs = 1
		addr, err := btcutil.NewAddressPubKey(pops[0].data, chainParams)
		if err == nil {
			addrs = append(addrs, addr)
		}

	case ScriptHashTy:
		// A pay-to-script-hash script is of the form:
		//  OP_HASH160 <scripthash> OP_EQUAL
		// Therefore the script hash is the 2nd item on the stack.
		// Skip the script hash if it's invalid for some reason.
		requiredSigs = 1
		addr, err := btcutil.NewAddressScriptHashFromHash(pops[1].data,
			chainParams)
		if err == nil {
			addrs = append(addrs, addr)
		}

	case WitnessV0ScriptHashTy:
		// A pay-to-witness-script-hash script is of the form:
		//  OP_0 <32-byte hash>
		// Therefore, the script hash is the second item on the stack.
		// Skip the script hash if it's invalid for some reason.
		requiredSigs = 1
		addr, err := btcutil.NewAddressWitnessScriptHash(pops[1].data,
			chainParams)
		if err == nil {
			addrs = append(addrs, addr)
		}

	case MultiSigTy:
		// A multi-signature script is of the form:
		//  <numsigs> <pubkey> <pubkey> <pubkey>... <numpubkeys> OP_CHECKMULTISIG
		// Therefore the number of required signatures is the 1st item
		// on the stack and the number of public keys is the 2nd to last
		// item on the stack.
		requiredSigs = asSmallInt(pops[0].opcode)
		numPubKeys := asSmallInt(pops[len(pops)-2].opcode)

		// Extract the public keys while skipping any that are invalid.
		addrs = make([]btcutil.Address, 0, numPubKeys)
		for i := 0; i < numPubKeys; i++ {
			addr, err := btcutil.NewAddressPubKey(pops[i+1].data,
				chainParams)
			if err == nil {
				addrs = append(addrs, addr)
			}
		}

	case NullDataTy:
		// Null data transactions have no addresses or required
		// signatures.

	case NonStandardTy:
		// Don't attempt to extract addresses or required signatures for
		// nonstandard transactions.
	}

	return scriptClass, addrs, requiredSigs, nil
}

// AtomicSwapDataPushes houses the data pushes found in atomic swap contracts.
type AtomicSwapDataPushes struct {
	RecipientHash160 [20]byte
	RefundHash160    [20]byte
	SecretHash       [32]byte
	SecretSize       int64
	LockTime         int64
}

// ExtractAtomicSwapDataPushes returns the data pushes from an atomic swap
// contract.  If the script is not an atomic swap contract,
// ExtractAtomicSwapDataPushes returns (nil, nil).  Non-nil errors are returned
// for unparsable scripts.
//
// NOTE: Atomic swaps are not considered standard script types by the dcrd
// mempool policy and should be used with P2SH.  The atomic swap format is also
// expected to change to use a more secure hash function in the future.
//
// This function is only defined in the txscript package due to API limitations
// which prevent callers using txscript to parse nonstandard scripts.
func ExtractAtomicSwapDataPushes(version uint16, pkScript []byte) (*AtomicSwapDataPushes, error) {
	pops, err := parseScript(pkScript)
	if err != nil {
		return nil, err
	}

	if len(pops) != 20 {
		return nil, nil
	}
	isAtomicSwap := pops[0].opcode.value == OP_IF &&
		pops[1].opcode.value == OP_SIZE &&
		canonicalPush(pops[2]) &&
		pops[3].opcode.value == OP_EQUALVERIFY &&
		pops[4].opcode.value == OP_SHA256 &&
		pops[5].opcode.value == OP_DATA_32 &&
		pops[6].opcode.value == OP_EQUALVERIFY &&
		pops[7].opcode.value == OP_DUP &&
		pops[8].opcode.value == OP_HASH160 &&
		pops[9].opcode.value == OP_DATA_20 &&
		pops[10].opcode.value == OP_ELSE &&
		canonicalPush(pops[11]) &&
		pops[12].opcode.value == OP_CHECKLOCKTIMEVERIFY &&
		pops[13].opcode.value == OP_DROP &&
		pops[14].opcode.value == OP_DUP &&
		pops[15].opcode.value == OP_HASH160 &&
		pops[16].opcode.value == OP_DATA_20 &&
		pops[17].opcode.value == OP_ENDIF &&
		pops[18].opcode.value == OP_EQUALVERIFY &&
		pops[19].opcode.value == OP_CHECKSIG
	if !isAtomicSwap {
		return nil, nil
	}

	pushes := new(AtomicSwapDataPushes)
	copy(pushes.SecretHash[:], pops[5].data)
	copy(pushes.RecipientHash160[:], pops[9].data)
	copy(pushes.RefundHash160[:], pops[16].data)
	if pops[2].data != nil {
		locktime, err := makeScriptNum(pops[2].data, true, 5)
		if err != nil {
			return nil, nil
		}
		pushes.SecretSize = int64(locktime)
	} else if op := pops[2].opcode; isSmallInt(op) {
		pushes.SecretSize = int64(asSmallInt(op))
	} else {
		return nil, nil
	}
	if pops[11].data != nil {
		locktime, err := makeScriptNum(pops[11].data, true, 5)
		if err != nil {
			return nil, nil
		}
		pushes.LockTime = int64(locktime)
	} else if op := pops[11].opcode; isSmallInt(op) {
		pushes.LockTime = int64(asSmallInt(op))
	} else {
		return nil, nil
	}
	return pushes, nil
}<|MERGE_RESOLUTION|>--- conflicted
+++ resolved
@@ -5,16 +5,11 @@
 package txscript
 
 import (
-<<<<<<< HEAD
-	"github.com/ppcsuite/btcutil"
+	"fmt"
+
+	"github.com/btcsuite/btcutil"
 	"github.com/ppcsuite/ppcd/chaincfg"
-=======
-	"fmt"
-
-	"github.com/btcsuite/btcd/chaincfg"
-	"github.com/btcsuite/btcd/wire"
-	"github.com/btcsuite/btcutil"
->>>>>>> 16327141
+	"github.com/ppcsuite/ppcd/wire"
 )
 
 const (
