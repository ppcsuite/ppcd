// Copyright (c) 2013-2015 Conformal Systems LLC.
// Use of this source code is governed by an ISC
// license that can be found in the LICENSE file.

package txscript

<<<<<<< HEAD
import (
	"encoding/hex"
	"encoding/json"
	"errors"
	"fmt"
	"io/ioutil"
	"strconv"
	"strings"
	"testing"

	"github.com/ppcsuite/btcutil"
	"github.com/ppcsuite/ppcd/wire"
)
=======
import "testing"
>>>>>>> 3fc24443

// TstMaxScriptSize makes the internal maxScriptSize constant available to the
// test package.
const TstMaxScriptSize = maxScriptSize

// TstHasCanoncialPushes makes the internal isCanonicalPush function available
// to the test package.
var TstHasCanonicalPushes = canonicalPush

// TstParseScript makes the internal parseScript function available to the
// test package.
var TstParseScript = parseScript

// this file is present to export some internal interfaces so that we can
// test them reliably.

func TestCheckPubKeyEncoding(t *testing.T) {
	t.Parallel()

	tests := []struct {
		name    string
		key     []byte
		isValid bool
	}{
		{
			name: "uncompressed ok",
			key: []byte{0x04, 0x11, 0xdb, 0x93, 0xe1, 0xdc, 0xdb, 0x8a,
				0x01, 0x6b, 0x49, 0x84, 0x0f, 0x8c, 0x53, 0xbc, 0x1e,
				0xb6, 0x8a, 0x38, 0x2e, 0x97, 0xb1, 0x48, 0x2e, 0xca,
				0xd7, 0xb1, 0x48, 0xa6, 0x90, 0x9a, 0x5c, 0xb2, 0xe0,
				0xea, 0xdd, 0xfb, 0x84, 0xcc, 0xf9, 0x74, 0x44, 0x64,
				0xf8, 0x2e, 0x16, 0x0b, 0xfa, 0x9b, 0x8b, 0x64, 0xf9,
				0xd4, 0xc0, 0x3f, 0x99, 0x9b, 0x86, 0x43, 0xf6, 0x56,
				0xb4, 0x12, 0xa3,
			},
			isValid: true,
		},
		{
			name: "compressed ok",
			key: []byte{0x02, 0xce, 0x0b, 0x14, 0xfb, 0x84, 0x2b, 0x1b,
				0xa5, 0x49, 0xfd, 0xd6, 0x75, 0xc9, 0x80, 0x75, 0xf1,
				0x2e, 0x9c, 0x51, 0x0f, 0x8e, 0xf5, 0x2b, 0xd0, 0x21,
				0xa9, 0xa1, 0xf4, 0x80, 0x9d, 0x3b, 0x4d,
			},
			isValid: true,
		},
		{
			name: "compressed ok",
			key: []byte{0x03, 0x26, 0x89, 0xc7, 0xc2, 0xda, 0xb1, 0x33,
				0x09, 0xfb, 0x14, 0x3e, 0x0e, 0x8f, 0xe3, 0x96, 0x34,
				0x25, 0x21, 0x88, 0x7e, 0x97, 0x66, 0x90, 0xb6, 0xb4,
				0x7f, 0x5b, 0x2a, 0x4b, 0x7d, 0x44, 0x8e,
			},
			isValid: true,
		},
		{
			name: "hybrid",
			key: []byte{0x06, 0x79, 0xbe, 0x66, 0x7e, 0xf9, 0xdc, 0xbb,
				0xac, 0x55, 0xa0, 0x62, 0x95, 0xce, 0x87, 0x0b, 0x07,
				0x02, 0x9b, 0xfc, 0xdb, 0x2d, 0xce, 0x28, 0xd9, 0x59,
				0xf2, 0x81, 0x5b, 0x16, 0xf8, 0x17, 0x98, 0x48, 0x3a,
				0xda, 0x77, 0x26, 0xa3, 0xc4, 0x65, 0x5d, 0xa4, 0xfb,
				0xfc, 0x0e, 0x11, 0x08, 0xa8, 0xfd, 0x17, 0xb4, 0x48,
				0xa6, 0x85, 0x54, 0x19, 0x9c, 0x47, 0xd0, 0x8f, 0xfb,
				0x10, 0xd4, 0xb8,
			},
			isValid: false,
		},
		{
			name:    "empty.",
			key:     []byte{},
			isValid: false,
		},
	}
	vm := Engine{verifyStrictEncoding: true}
	for _, test := range tests {
		err := vm.checkPubKeyEncoding(test.key)
		if err != nil && test.isValid {
			t.Errorf("checkSignatureEncoding test '%s' failed "+
				"when it should have succeeded: %v", test.name,
				err)
		} else if err == nil && !test.isValid {
			t.Errorf("checkSignatureEncooding test '%s' succeeded "+
				"when it should have failed", test.name)
		}
	}

}

func TestCheckSignatureEncoding(t *testing.T) {
	t.Parallel()

	tests := []struct {
		name    string
		sig     []byte
		isValid bool
	}{
		{
			name: "valid signature.",
			sig: []byte{0x30, 0x44, 0x02, 0x20, 0x4e, 0x45, 0xe1, 0x69,
				0x32, 0xb8, 0xaf, 0x51, 0x49, 0x61, 0xa1, 0xd3, 0xa1,
				0xa2, 0x5f, 0xdf, 0x3f, 0x4f, 0x77, 0x32, 0xe9, 0xd6,
				0x24, 0xc6, 0xc6, 0x15, 0x48, 0xab, 0x5f, 0xb8, 0xcd,
				0x41, 0x02, 0x20, 0x18, 0x15, 0x22, 0xec, 0x8e, 0xca,
				0x07, 0xde, 0x48, 0x60, 0xa4, 0xac, 0xdd, 0x12, 0x90,
				0x9d, 0x83, 0x1c, 0xc5, 0x6c, 0xbb, 0xac, 0x46, 0x22,
				0x08, 0x22, 0x21, 0xa8, 0x76, 0x8d, 0x1d, 0x09,
			},
			isValid: true,
		},
		{
			name:    "empty.",
			sig:     []byte{},
			isValid: false,
		},
		{
			name: "bad magic.",
			sig: []byte{0x31, 0x44, 0x02, 0x20, 0x4e, 0x45, 0xe1, 0x69,
				0x32, 0xb8, 0xaf, 0x51, 0x49, 0x61, 0xa1, 0xd3, 0xa1,
				0xa2, 0x5f, 0xdf, 0x3f, 0x4f, 0x77, 0x32, 0xe9, 0xd6,
				0x24, 0xc6, 0xc6, 0x15, 0x48, 0xab, 0x5f, 0xb8, 0xcd,
				0x41, 0x02, 0x20, 0x18, 0x15, 0x22, 0xec, 0x8e, 0xca,
				0x07, 0xde, 0x48, 0x60, 0xa4, 0xac, 0xdd, 0x12, 0x90,
				0x9d, 0x83, 0x1c, 0xc5, 0x6c, 0xbb, 0xac, 0x46, 0x22,
				0x08, 0x22, 0x21, 0xa8, 0x76, 0x8d, 0x1d, 0x09,
			},
			isValid: false,
		},
		{
			name: "bad 1st int marker magic.",
			sig: []byte{0x30, 0x44, 0x03, 0x20, 0x4e, 0x45, 0xe1, 0x69,
				0x32, 0xb8, 0xaf, 0x51, 0x49, 0x61, 0xa1, 0xd3, 0xa1,
				0xa2, 0x5f, 0xdf, 0x3f, 0x4f, 0x77, 0x32, 0xe9, 0xd6,
				0x24, 0xc6, 0xc6, 0x15, 0x48, 0xab, 0x5f, 0xb8, 0xcd,
				0x41, 0x02, 0x20, 0x18, 0x15, 0x22, 0xec, 0x8e, 0xca,
				0x07, 0xde, 0x48, 0x60, 0xa4, 0xac, 0xdd, 0x12, 0x90,
				0x9d, 0x83, 0x1c, 0xc5, 0x6c, 0xbb, 0xac, 0x46, 0x22,
				0x08, 0x22, 0x21, 0xa8, 0x76, 0x8d, 0x1d, 0x09,
			},
			isValid: false,
		},
		{
			name: "bad 2nd int marker.",
			sig: []byte{0x30, 0x44, 0x02, 0x20, 0x4e, 0x45, 0xe1, 0x69,
				0x32, 0xb8, 0xaf, 0x51, 0x49, 0x61, 0xa1, 0xd3, 0xa1,
				0xa2, 0x5f, 0xdf, 0x3f, 0x4f, 0x77, 0x32, 0xe9, 0xd6,
				0x24, 0xc6, 0xc6, 0x15, 0x48, 0xab, 0x5f, 0xb8, 0xcd,
				0x41, 0x03, 0x20, 0x18, 0x15, 0x22, 0xec, 0x8e, 0xca,
				0x07, 0xde, 0x48, 0x60, 0xa4, 0xac, 0xdd, 0x12, 0x90,
				0x9d, 0x83, 0x1c, 0xc5, 0x6c, 0xbb, 0xac, 0x46, 0x22,
				0x08, 0x22, 0x21, 0xa8, 0x76, 0x8d, 0x1d, 0x09,
			},
			isValid: false,
		},
		{
			name: "short len",
			sig: []byte{0x30, 0x43, 0x02, 0x20, 0x4e, 0x45, 0xe1, 0x69,
				0x32, 0xb8, 0xaf, 0x51, 0x49, 0x61, 0xa1, 0xd3, 0xa1,
				0xa2, 0x5f, 0xdf, 0x3f, 0x4f, 0x77, 0x32, 0xe9, 0xd6,
				0x24, 0xc6, 0xc6, 0x15, 0x48, 0xab, 0x5f, 0xb8, 0xcd,
				0x41, 0x02, 0x20, 0x18, 0x15, 0x22, 0xec, 0x8e, 0xca,
				0x07, 0xde, 0x48, 0x60, 0xa4, 0xac, 0xdd, 0x12, 0x90,
				0x9d, 0x83, 0x1c, 0xc5, 0x6c, 0xbb, 0xac, 0x46, 0x22,
				0x08, 0x22, 0x21, 0xa8, 0x76, 0x8d, 0x1d, 0x09,
			},
			isValid: false,
		},
		{
			name: "long len",
			sig: []byte{0x30, 0x45, 0x02, 0x20, 0x4e, 0x45, 0xe1, 0x69,
				0x32, 0xb8, 0xaf, 0x51, 0x49, 0x61, 0xa1, 0xd3, 0xa1,
				0xa2, 0x5f, 0xdf, 0x3f, 0x4f, 0x77, 0x32, 0xe9, 0xd6,
				0x24, 0xc6, 0xc6, 0x15, 0x48, 0xab, 0x5f, 0xb8, 0xcd,
				0x41, 0x02, 0x20, 0x18, 0x15, 0x22, 0xec, 0x8e, 0xca,
				0x07, 0xde, 0x48, 0x60, 0xa4, 0xac, 0xdd, 0x12, 0x90,
				0x9d, 0x83, 0x1c, 0xc5, 0x6c, 0xbb, 0xac, 0x46, 0x22,
				0x08, 0x22, 0x21, 0xa8, 0x76, 0x8d, 0x1d, 0x09,
			},
			isValid: false,
		},
		{
			name: "long X",
			sig: []byte{0x30, 0x44, 0x02, 0x42, 0x4e, 0x45, 0xe1, 0x69,
				0x32, 0xb8, 0xaf, 0x51, 0x49, 0x61, 0xa1, 0xd3, 0xa1,
				0xa2, 0x5f, 0xdf, 0x3f, 0x4f, 0x77, 0x32, 0xe9, 0xd6,
				0x24, 0xc6, 0xc6, 0x15, 0x48, 0xab, 0x5f, 0xb8, 0xcd,
				0x41, 0x02, 0x20, 0x18, 0x15, 0x22, 0xec, 0x8e, 0xca,
				0x07, 0xde, 0x48, 0x60, 0xa4, 0xac, 0xdd, 0x12, 0x90,
				0x9d, 0x83, 0x1c, 0xc5, 0x6c, 0xbb, 0xac, 0x46, 0x22,
				0x08, 0x22, 0x21, 0xa8, 0x76, 0x8d, 0x1d, 0x09,
			},
			isValid: false,
		},
		{
			name: "long Y",
			sig: []byte{0x30, 0x44, 0x02, 0x20, 0x4e, 0x45, 0xe1, 0x69,
				0x32, 0xb8, 0xaf, 0x51, 0x49, 0x61, 0xa1, 0xd3, 0xa1,
				0xa2, 0x5f, 0xdf, 0x3f, 0x4f, 0x77, 0x32, 0xe9, 0xd6,
				0x24, 0xc6, 0xc6, 0x15, 0x48, 0xab, 0x5f, 0xb8, 0xcd,
				0x41, 0x02, 0x21, 0x18, 0x15, 0x22, 0xec, 0x8e, 0xca,
				0x07, 0xde, 0x48, 0x60, 0xa4, 0xac, 0xdd, 0x12, 0x90,
				0x9d, 0x83, 0x1c, 0xc5, 0x6c, 0xbb, 0xac, 0x46, 0x22,
				0x08, 0x22, 0x21, 0xa8, 0x76, 0x8d, 0x1d, 0x09,
			},
			isValid: false,
		},
		{
			name: "short Y",
			sig: []byte{0x30, 0x44, 0x02, 0x20, 0x4e, 0x45, 0xe1, 0x69,
				0x32, 0xb8, 0xaf, 0x51, 0x49, 0x61, 0xa1, 0xd3, 0xa1,
				0xa2, 0x5f, 0xdf, 0x3f, 0x4f, 0x77, 0x32, 0xe9, 0xd6,
				0x24, 0xc6, 0xc6, 0x15, 0x48, 0xab, 0x5f, 0xb8, 0xcd,
				0x41, 0x02, 0x19, 0x18, 0x15, 0x22, 0xec, 0x8e, 0xca,
				0x07, 0xde, 0x48, 0x60, 0xa4, 0xac, 0xdd, 0x12, 0x90,
				0x9d, 0x83, 0x1c, 0xc5, 0x6c, 0xbb, 0xac, 0x46, 0x22,
				0x08, 0x22, 0x21, 0xa8, 0x76, 0x8d, 0x1d, 0x09,
			},
			isValid: false,
		},
		{
			name: "trailing crap.",
			sig: []byte{0x30, 0x44, 0x02, 0x20, 0x4e, 0x45, 0xe1, 0x69,
				0x32, 0xb8, 0xaf, 0x51, 0x49, 0x61, 0xa1, 0xd3, 0xa1,
				0xa2, 0x5f, 0xdf, 0x3f, 0x4f, 0x77, 0x32, 0xe9, 0xd6,
				0x24, 0xc6, 0xc6, 0x15, 0x48, 0xab, 0x5f, 0xb8, 0xcd,
				0x41, 0x02, 0x20, 0x18, 0x15, 0x22, 0xec, 0x8e, 0xca,
				0x07, 0xde, 0x48, 0x60, 0xa4, 0xac, 0xdd, 0x12, 0x90,
				0x9d, 0x83, 0x1c, 0xc5, 0x6c, 0xbb, 0xac, 0x46, 0x22,
				0x08, 0x22, 0x21, 0xa8, 0x76, 0x8d, 0x1d, 0x09, 0x01,
			},
			isValid: false,
		},
		{
			name: "X == N ",
			sig: []byte{0x30, 0x44, 0x02, 0x20, 0xFF, 0xFF, 0xFF, 0xFF,
				0xFF, 0xFF, 0xFF, 0xFF, 0xFF, 0xFF, 0xFF, 0xFF, 0xFF,
				0xFF, 0xFF, 0xFE, 0xBA, 0xAE, 0xDC, 0xE6, 0xAF, 0x48,
				0xA0, 0x3B, 0xBF, 0xD2, 0x5E, 0x8C, 0xD0, 0x36, 0x41,
				0x41, 0x02, 0x20, 0x18, 0x15, 0x22, 0xec, 0x8e, 0xca,
				0x07, 0xde, 0x48, 0x60, 0xa4, 0xac, 0xdd, 0x12, 0x90,
				0x9d, 0x83, 0x1c, 0xc5, 0x6c, 0xbb, 0xac, 0x46, 0x22,
				0x08, 0x22, 0x21, 0xa8, 0x76, 0x8d, 0x1d, 0x09,
			},
			isValid: false,
		},
		{
			name: "X == N ",
			sig: []byte{0x30, 0x44, 0x02, 0x20, 0xFF, 0xFF, 0xFF, 0xFF,
				0xFF, 0xFF, 0xFF, 0xFF, 0xFF, 0xFF, 0xFF, 0xFF, 0xFF,
				0xFF, 0xFF, 0xFE, 0xBA, 0xAE, 0xDC, 0xE6, 0xAF, 0x48,
				0xA0, 0x3B, 0xBF, 0xD2, 0x5E, 0x8C, 0xD0, 0x36, 0x41,
				0x42, 0x02, 0x20, 0x18, 0x15, 0x22, 0xec, 0x8e, 0xca,
				0x07, 0xde, 0x48, 0x60, 0xa4, 0xac, 0xdd, 0x12, 0x90,
				0x9d, 0x83, 0x1c, 0xc5, 0x6c, 0xbb, 0xac, 0x46, 0x22,
				0x08, 0x22, 0x21, 0xa8, 0x76, 0x8d, 0x1d, 0x09,
			},
			isValid: false,
		},
		{
			name: "Y == N",
			sig: []byte{0x30, 0x44, 0x02, 0x20, 0x4e, 0x45, 0xe1, 0x69,
				0x32, 0xb8, 0xaf, 0x51, 0x49, 0x61, 0xa1, 0xd3, 0xa1,
				0xa2, 0x5f, 0xdf, 0x3f, 0x4f, 0x77, 0x32, 0xe9, 0xd6,
				0x24, 0xc6, 0xc6, 0x15, 0x48, 0xab, 0x5f, 0xb8, 0xcd,
				0x41, 0x02, 0x20, 0xFF, 0xFF, 0xFF, 0xFF, 0xFF, 0xFF,
				0xFF, 0xFF, 0xFF, 0xFF, 0xFF, 0xFF, 0xFF, 0xFF, 0xFF,
				0xFE, 0xBA, 0xAE, 0xDC, 0xE6, 0xAF, 0x48, 0xA0, 0x3B,
				0xBF, 0xD2, 0x5E, 0x8C, 0xD0, 0x36, 0x41, 0x41,
			},
			isValid: false,
		},
		{
			name: "Y > N",
			sig: []byte{0x30, 0x44, 0x02, 0x20, 0x4e, 0x45, 0xe1, 0x69,
				0x32, 0xb8, 0xaf, 0x51, 0x49, 0x61, 0xa1, 0xd3, 0xa1,
				0xa2, 0x5f, 0xdf, 0x3f, 0x4f, 0x77, 0x32, 0xe9, 0xd6,
				0x24, 0xc6, 0xc6, 0x15, 0x48, 0xab, 0x5f, 0xb8, 0xcd,
				0x41, 0x02, 0x20, 0xFF, 0xFF, 0xFF, 0xFF, 0xFF, 0xFF,
				0xFF, 0xFF, 0xFF, 0xFF, 0xFF, 0xFF, 0xFF, 0xFF, 0xFF,
				0xFE, 0xBA, 0xAE, 0xDC, 0xE6, 0xAF, 0x48, 0xA0, 0x3B,
				0xBF, 0xD2, 0x5E, 0x8C, 0xD0, 0x36, 0x41, 0x42,
			},
			isValid: false,
		},
		{
			name: "0 len X.",
			sig: []byte{0x30, 0x24, 0x02, 0x00, 0x02, 0x20, 0x18, 0x15,
				0x22, 0xec, 0x8e, 0xca, 0x07, 0xde, 0x48, 0x60, 0xa4,
				0xac, 0xdd, 0x12, 0x90, 0x9d, 0x83, 0x1c, 0xc5, 0x6c,
				0xbb, 0xac, 0x46, 0x22, 0x08, 0x22, 0x21, 0xa8, 0x76,
				0x8d, 0x1d, 0x09,
			},
			isValid: false,
		},
		{
			name: "0 len Y.",
			sig: []byte{0x30, 0x24, 0x02, 0x20, 0x4e, 0x45, 0xe1, 0x69,
				0x32, 0xb8, 0xaf, 0x51, 0x49, 0x61, 0xa1, 0xd3, 0xa1,
				0xa2, 0x5f, 0xdf, 0x3f, 0x4f, 0x77, 0x32, 0xe9, 0xd6,
				0x24, 0xc6, 0xc6, 0x15, 0x48, 0xab, 0x5f, 0xb8, 0xcd,
				0x41, 0x02, 0x00,
			},
			isValid: false,
		},
		{
			name: "extra R padding.",
			sig: []byte{0x30, 0x45, 0x02, 0x21, 0x00, 0x4e, 0x45, 0xe1, 0x69,
				0x32, 0xb8, 0xaf, 0x51, 0x49, 0x61, 0xa1, 0xd3, 0xa1,
				0xa2, 0x5f, 0xdf, 0x3f, 0x4f, 0x77, 0x32, 0xe9, 0xd6,
				0x24, 0xc6, 0xc6, 0x15, 0x48, 0xab, 0x5f, 0xb8, 0xcd,
				0x41, 0x02, 0x20, 0x18, 0x15, 0x22, 0xec, 0x8e, 0xca,
				0x07, 0xde, 0x48, 0x60, 0xa4, 0xac, 0xdd, 0x12, 0x90,
				0x9d, 0x83, 0x1c, 0xc5, 0x6c, 0xbb, 0xac, 0x46, 0x22,
				0x08, 0x22, 0x21, 0xa8, 0x76, 0x8d, 0x1d, 0x09,
			},
			isValid: false,
		},
		{
			name: "extra S padding.",
			sig: []byte{0x30, 0x45, 0x02, 0x20, 0x4e, 0x45, 0xe1, 0x69,
				0x32, 0xb8, 0xaf, 0x51, 0x49, 0x61, 0xa1, 0xd3, 0xa1,
				0xa2, 0x5f, 0xdf, 0x3f, 0x4f, 0x77, 0x32, 0xe9, 0xd6,
				0x24, 0xc6, 0xc6, 0x15, 0x48, 0xab, 0x5f, 0xb8, 0xcd,
				0x41, 0x02, 0x21, 0x00, 0x18, 0x15, 0x22, 0xec, 0x8e, 0xca,
				0x07, 0xde, 0x48, 0x60, 0xa4, 0xac, 0xdd, 0x12, 0x90,
				0x9d, 0x83, 0x1c, 0xc5, 0x6c, 0xbb, 0xac, 0x46, 0x22,
				0x08, 0x22, 0x21, 0xa8, 0x76, 0x8d, 0x1d, 0x09,
			},
			isValid: false,
		},
	}

	vm := Engine{verifyStrictEncoding: true}
	for _, test := range tests {
		err := vm.checkSignatureEncoding(test.sig)
		if err != nil && test.isValid {
			t.Errorf("checkSignatureEncoding test '%s' failed "+
				"when it should have succeeded: %v", test.name,
				err)
		} else if err == nil && !test.isValid {
			t.Errorf("checkSignatureEncooding test '%s' succeeded "+
				"when it should have failed", test.name)
		}
	}
}

func TstRemoveOpcode(pkscript []byte, opcode byte) ([]byte, error) {
	pops, err := parseScript(pkscript)
	if err != nil {
		return nil, err
	}
	pops = removeOpcode(pops, opcode)
	return unparseScript(pops)
}

func TstRemoveOpcodeByData(pkscript []byte, data []byte) ([]byte, error) {
	pops, err := parseScript(pkscript)
	if err != nil {
		return nil, err
	}
	pops = removeOpcodeByData(pops, data)
	return unparseScript(pops)
}

// TestSetPC allows the test modules to set the program counter to whatever they
// want.
func (vm *Engine) TstSetPC(script, off int) {
	vm.scriptIdx = script
	vm.scriptOff = off
}

// Internal tests for opcodde parsing with bad data templates.
func TestParseOpcode(t *testing.T) {
	fakemap := make(map[byte]*opcode)
	// deep copy
	for k, v := range opcodemap {
		fakemap[k] = v
	}
	// wrong length -8.
	fakemap[OP_PUSHDATA4] = &opcode{value: OP_PUSHDATA4,
		name: "OP_PUSHDATA4", length: -8, opfunc: opcodePushData}

	// this script would be fine if -8 was a valid length.
	_, err := parseScriptTemplate([]byte{OP_PUSHDATA4, 0x1, 0x00, 0x00,
		0x00, 0x00, 0x00, 0x00, 0x00}, fakemap)
	if err == nil {
		t.Errorf("no error with dodgy opcode map!")
	}

	// Missing entry.
	fakemap = make(map[byte]*opcode)
	for k, v := range opcodemap {
		fakemap[k] = v
	}
	delete(fakemap, OP_PUSHDATA4)
	// this script would be fine if -8 was a valid length.
	_, err = parseScriptTemplate([]byte{OP_PUSHDATA4, 0x1, 0x00, 0x00,
		0x00, 0x00, 0x00, 0x00, 0x00}, fakemap)
	if err == nil {
		t.Errorf("no error with dodgy opcode map (missing entry)!")
	}
}

type popTest struct {
	name        string
	pop         *parsedOpcode
	expectedErr error
}

var popTests = []popTest{
	{
		name: "OP_FALSE",
		pop: &parsedOpcode{
			opcode: opcodemapPreinit[OP_FALSE],
			data:   nil,
		},
		expectedErr: nil,
	},
	{
		name: "OP_FALSE long",
		pop: &parsedOpcode{
			opcode: opcodemapPreinit[OP_FALSE],
			data:   make([]byte, 1),
		},
		expectedErr: ErrStackInvalidOpcode,
	},
	{
		name: "OP_DATA_1 short",
		pop: &parsedOpcode{
			opcode: opcodemapPreinit[OP_DATA_1],
			data:   nil,
		},
		expectedErr: ErrStackInvalidOpcode,
	},
	{
		name: "OP_DATA_1",
		pop: &parsedOpcode{
			opcode: opcodemapPreinit[OP_DATA_1],
			data:   make([]byte, 1),
		},
		expectedErr: nil,
	},
	{
		name: "OP_DATA_1 long",
		pop: &parsedOpcode{
			opcode: opcodemapPreinit[OP_DATA_1],
			data:   make([]byte, 2),
		},
		expectedErr: ErrStackInvalidOpcode,
	},
	{
		name: "OP_DATA_2 short",
		pop: &parsedOpcode{
			opcode: opcodemapPreinit[OP_DATA_2],
			data:   make([]byte, 1),
		},
		expectedErr: ErrStackInvalidOpcode,
	},
	{
		name: "OP_DATA_2",
		pop: &parsedOpcode{
			opcode: opcodemapPreinit[OP_DATA_2],
			data:   make([]byte, 2),
		},
		expectedErr: nil,
	},
	{
		name: "OP_DATA_2 long",
		pop: &parsedOpcode{
			opcode: opcodemapPreinit[OP_DATA_2],
			data:   make([]byte, 3),
		},
		expectedErr: ErrStackInvalidOpcode,
	},
	{
		name: "OP_DATA_3 short",
		pop: &parsedOpcode{
			opcode: opcodemapPreinit[OP_DATA_3],
			data:   make([]byte, 2),
		},
		expectedErr: ErrStackInvalidOpcode,
	},
	{
		name: "OP_DATA_3",
		pop: &parsedOpcode{
			opcode: opcodemapPreinit[OP_DATA_3],
			data:   make([]byte, 3),
		},
		expectedErr: nil,
	},
	{
		name: "OP_DATA_3 long",
		pop: &parsedOpcode{
			opcode: opcodemapPreinit[OP_DATA_3],
			data:   make([]byte, 4),
		},
		expectedErr: ErrStackInvalidOpcode,
	},
	{
		name: "OP_DATA_4 short",
		pop: &parsedOpcode{
			opcode: opcodemapPreinit[OP_DATA_4],
			data:   make([]byte, 3),
		},
		expectedErr: ErrStackInvalidOpcode,
	},
	{
		name: "OP_DATA_4",
		pop: &parsedOpcode{
			opcode: opcodemapPreinit[OP_DATA_4],
			data:   make([]byte, 4),
		},
		expectedErr: nil,
	},
	{
		name: "OP_DATA_4 long",
		pop: &parsedOpcode{
			opcode: opcodemapPreinit[OP_DATA_4],
			data:   make([]byte, 5),
		},
		expectedErr: ErrStackInvalidOpcode,
	},
	{
		name: "OP_DATA_5 short",
		pop: &parsedOpcode{
			opcode: opcodemapPreinit[OP_DATA_5],
			data:   make([]byte, 4),
		},
		expectedErr: ErrStackInvalidOpcode,
	},
	{
		name: "OP_DATA_5",
		pop: &parsedOpcode{
			opcode: opcodemapPreinit[OP_DATA_5],
			data:   make([]byte, 5),
		},
		expectedErr: nil,
	},
	{
		name: "OP_DATA_5 long",
		pop: &parsedOpcode{
			opcode: opcodemapPreinit[OP_DATA_5],
			data:   make([]byte, 6),
		},
		expectedErr: ErrStackInvalidOpcode,
	},
	{
		name: "OP_DATA_6 short",
		pop: &parsedOpcode{
			opcode: opcodemapPreinit[OP_DATA_6],
			data:   make([]byte, 5),
		},
		expectedErr: ErrStackInvalidOpcode,
	},
	{
		name: "OP_DATA_6",
		pop: &parsedOpcode{
			opcode: opcodemapPreinit[OP_DATA_6],
			data:   make([]byte, 6),
		},
		expectedErr: nil,
	},
	{
		name: "OP_DATA_6 long",
		pop: &parsedOpcode{
			opcode: opcodemapPreinit[OP_DATA_6],
			data:   make([]byte, 7),
		},
		expectedErr: ErrStackInvalidOpcode,
	},
	{
		name: "OP_DATA_7 short",
		pop: &parsedOpcode{
			opcode: opcodemapPreinit[OP_DATA_7],
			data:   make([]byte, 6),
		},
		expectedErr: ErrStackInvalidOpcode,
	},
	{
		name: "OP_DATA_7",
		pop: &parsedOpcode{
			opcode: opcodemapPreinit[OP_DATA_7],
			data:   make([]byte, 7),
		},
		expectedErr: nil,
	},
	{
		name: "OP_DATA_7 long",
		pop: &parsedOpcode{
			opcode: opcodemapPreinit[OP_DATA_7],
			data:   make([]byte, 8),
		},
		expectedErr: ErrStackInvalidOpcode,
	},
	{
		name: "OP_DATA_8 short",
		pop: &parsedOpcode{
			opcode: opcodemapPreinit[OP_DATA_8],
			data:   make([]byte, 7),
		},
		expectedErr: ErrStackInvalidOpcode,
	},
	{
		name: "OP_DATA_8",
		pop: &parsedOpcode{
			opcode: opcodemapPreinit[OP_DATA_8],
			data:   make([]byte, 8),
		},
		expectedErr: nil,
	},
	{
		name: "OP_DATA_8 long",
		pop: &parsedOpcode{
			opcode: opcodemapPreinit[OP_DATA_8],
			data:   make([]byte, 9),
		},
		expectedErr: ErrStackInvalidOpcode,
	},
	{
		name: "OP_DATA_9 short",
		pop: &parsedOpcode{
			opcode: opcodemapPreinit[OP_DATA_9],
			data:   make([]byte, 8),
		},
		expectedErr: ErrStackInvalidOpcode,
	},
	{
		name: "OP_DATA_9",
		pop: &parsedOpcode{
			opcode: opcodemapPreinit[OP_DATA_9],
			data:   make([]byte, 9),
		},
		expectedErr: nil,
	},
	{
		name: "OP_DATA_9 long",
		pop: &parsedOpcode{
			opcode: opcodemapPreinit[OP_DATA_9],
			data:   make([]byte, 10),
		},
		expectedErr: ErrStackInvalidOpcode,
	},
	{
		name: "OP_DATA_10 short",
		pop: &parsedOpcode{
			opcode: opcodemapPreinit[OP_DATA_10],
			data:   make([]byte, 9),
		},
		expectedErr: ErrStackInvalidOpcode,
	},
	{
		name: "OP_DATA_10",
		pop: &parsedOpcode{
			opcode: opcodemapPreinit[OP_DATA_10],
			data:   make([]byte, 10),
		},
		expectedErr: nil,
	},
	{
		name: "OP_DATA_10 long",
		pop: &parsedOpcode{
			opcode: opcodemapPreinit[OP_DATA_10],
			data:   make([]byte, 11),
		},
		expectedErr: ErrStackInvalidOpcode,
	},
	{
		name: "OP_DATA_11 short",
		pop: &parsedOpcode{
			opcode: opcodemapPreinit[OP_DATA_11],
			data:   make([]byte, 10),
		},
		expectedErr: ErrStackInvalidOpcode,
	},
	{
		name: "OP_DATA_11",
		pop: &parsedOpcode{
			opcode: opcodemapPreinit[OP_DATA_11],
			data:   make([]byte, 11),
		},
		expectedErr: nil,
	},
	{
		name: "OP_DATA_11 long",
		pop: &parsedOpcode{
			opcode: opcodemapPreinit[OP_DATA_11],
			data:   make([]byte, 12),
		},
		expectedErr: ErrStackInvalidOpcode,
	},
	{
		name: "OP_DATA_12 short",
		pop: &parsedOpcode{
			opcode: opcodemapPreinit[OP_DATA_12],
			data:   make([]byte, 11),
		},
		expectedErr: ErrStackInvalidOpcode,
	},
	{
		name: "OP_DATA_12",
		pop: &parsedOpcode{
			opcode: opcodemapPreinit[OP_DATA_12],
			data:   make([]byte, 12),
		},
		expectedErr: nil,
	},
	{
		name: "OP_DATA_12 long",
		pop: &parsedOpcode{
			opcode: opcodemapPreinit[OP_DATA_12],
			data:   make([]byte, 13),
		},
		expectedErr: ErrStackInvalidOpcode,
	},
	{
		name: "OP_DATA_13 short",
		pop: &parsedOpcode{
			opcode: opcodemapPreinit[OP_DATA_13],
			data:   make([]byte, 12),
		},
		expectedErr: ErrStackInvalidOpcode,
	},
	{
		name: "OP_DATA_13",
		pop: &parsedOpcode{
			opcode: opcodemapPreinit[OP_DATA_13],
			data:   make([]byte, 13),
		},
		expectedErr: nil,
	},
	{
		name: "OP_DATA_13 long",
		pop: &parsedOpcode{
			opcode: opcodemapPreinit[OP_DATA_13],
			data:   make([]byte, 14),
		},
		expectedErr: ErrStackInvalidOpcode,
	},
	{
		name: "OP_DATA_14 short",
		pop: &parsedOpcode{
			opcode: opcodemapPreinit[OP_DATA_14],
			data:   make([]byte, 13),
		},
		expectedErr: ErrStackInvalidOpcode,
	},
	{
		name: "OP_DATA_14",
		pop: &parsedOpcode{
			opcode: opcodemapPreinit[OP_DATA_14],
			data:   make([]byte, 14),
		},
		expectedErr: nil,
	},
	{
		name: "OP_DATA_14 long",
		pop: &parsedOpcode{
			opcode: opcodemapPreinit[OP_DATA_14],
			data:   make([]byte, 15),
		},
		expectedErr: ErrStackInvalidOpcode,
	},
	{
		name: "OP_DATA_15 short",
		pop: &parsedOpcode{
			opcode: opcodemapPreinit[OP_DATA_15],
			data:   make([]byte, 14),
		},
		expectedErr: ErrStackInvalidOpcode,
	},
	{
		name: "OP_DATA_15",
		pop: &parsedOpcode{
			opcode: opcodemapPreinit[OP_DATA_15],
			data:   make([]byte, 15),
		},
		expectedErr: nil,
	},
	{
		name: "OP_DATA_15 long",
		pop: &parsedOpcode{
			opcode: opcodemapPreinit[OP_DATA_15],
			data:   make([]byte, 16),
		},
		expectedErr: ErrStackInvalidOpcode,
	},
	{
		name: "OP_DATA_16 short",
		pop: &parsedOpcode{
			opcode: opcodemapPreinit[OP_DATA_16],
			data:   make([]byte, 15),
		},
		expectedErr: ErrStackInvalidOpcode,
	},
	{
		name: "OP_DATA_16",
		pop: &parsedOpcode{
			opcode: opcodemapPreinit[OP_DATA_16],
			data:   make([]byte, 16),
		},
		expectedErr: nil,
	},
	{
		name: "OP_DATA_16 long",
		pop: &parsedOpcode{
			opcode: opcodemapPreinit[OP_DATA_16],
			data:   make([]byte, 17),
		},
		expectedErr: ErrStackInvalidOpcode,
	},
	{
		name: "OP_DATA_17 short",
		pop: &parsedOpcode{
			opcode: opcodemapPreinit[OP_DATA_17],
			data:   make([]byte, 16),
		},
		expectedErr: ErrStackInvalidOpcode,
	},
	{
		name: "OP_DATA_17",
		pop: &parsedOpcode{
			opcode: opcodemapPreinit[OP_DATA_17],
			data:   make([]byte, 17),
		},
		expectedErr: nil,
	},
	{
		name: "OP_DATA_17 long",
		pop: &parsedOpcode{
			opcode: opcodemapPreinit[OP_DATA_17],
			data:   make([]byte, 18),
		},
		expectedErr: ErrStackInvalidOpcode,
	},
	{
		name: "OP_DATA_18 short",
		pop: &parsedOpcode{
			opcode: opcodemapPreinit[OP_DATA_18],
			data:   make([]byte, 17),
		},
		expectedErr: ErrStackInvalidOpcode,
	},
	{
		name: "OP_DATA_18",
		pop: &parsedOpcode{
			opcode: opcodemapPreinit[OP_DATA_18],
			data:   make([]byte, 18),
		},
		expectedErr: nil,
	},
	{
		name: "OP_DATA_18 long",
		pop: &parsedOpcode{
			opcode: opcodemapPreinit[OP_DATA_18],
			data:   make([]byte, 19),
		},
		expectedErr: ErrStackInvalidOpcode,
	},
	{
		name: "OP_DATA_19 short",
		pop: &parsedOpcode{
			opcode: opcodemapPreinit[OP_DATA_19],
			data:   make([]byte, 18),
		},
		expectedErr: ErrStackInvalidOpcode,
	},
	{
		name: "OP_DATA_19",
		pop: &parsedOpcode{
			opcode: opcodemapPreinit[OP_DATA_19],
			data:   make([]byte, 19),
		},
		expectedErr: nil,
	},
	{
		name: "OP_DATA_19 long",
		pop: &parsedOpcode{
			opcode: opcodemapPreinit[OP_DATA_19],
			data:   make([]byte, 20),
		},
		expectedErr: ErrStackInvalidOpcode,
	},
	{
		name: "OP_DATA_20 short",
		pop: &parsedOpcode{
			opcode: opcodemapPreinit[OP_DATA_20],
			data:   make([]byte, 19),
		},
		expectedErr: ErrStackInvalidOpcode,
	},
	{
		name: "OP_DATA_20",
		pop: &parsedOpcode{
			opcode: opcodemapPreinit[OP_DATA_20],
			data:   make([]byte, 20),
		},
		expectedErr: nil,
	},
	{
		name: "OP_DATA_20 long",
		pop: &parsedOpcode{
			opcode: opcodemapPreinit[OP_DATA_20],
			data:   make([]byte, 21),
		},
		expectedErr: ErrStackInvalidOpcode,
	},
	{
		name: "OP_DATA_21 short",
		pop: &parsedOpcode{
			opcode: opcodemapPreinit[OP_DATA_21],
			data:   make([]byte, 20),
		},
		expectedErr: ErrStackInvalidOpcode,
	},
	{
		name: "OP_DATA_21",
		pop: &parsedOpcode{
			opcode: opcodemapPreinit[OP_DATA_21],
			data:   make([]byte, 21),
		},
		expectedErr: nil,
	},
	{
		name: "OP_DATA_21 long",
		pop: &parsedOpcode{
			opcode: opcodemapPreinit[OP_DATA_21],
			data:   make([]byte, 22),
		},
		expectedErr: ErrStackInvalidOpcode,
	},
	{
		name: "OP_DATA_22 short",
		pop: &parsedOpcode{
			opcode: opcodemapPreinit[OP_DATA_22],
			data:   make([]byte, 21),
		},
		expectedErr: ErrStackInvalidOpcode,
	},
	{
		name: "OP_DATA_22",
		pop: &parsedOpcode{
			opcode: opcodemapPreinit[OP_DATA_22],
			data:   make([]byte, 22),
		},
		expectedErr: nil,
	},
	{
		name: "OP_DATA_22 long",
		pop: &parsedOpcode{
			opcode: opcodemapPreinit[OP_DATA_22],
			data:   make([]byte, 23),
		},
		expectedErr: ErrStackInvalidOpcode,
	},
	{
		name: "OP_DATA_23 short",
		pop: &parsedOpcode{
			opcode: opcodemapPreinit[OP_DATA_23],
			data:   make([]byte, 22),
		},
		expectedErr: ErrStackInvalidOpcode,
	},
	{
		name: "OP_DATA_23",
		pop: &parsedOpcode{
			opcode: opcodemapPreinit[OP_DATA_23],
			data:   make([]byte, 23),
		},
		expectedErr: nil,
	},
	{
		name: "OP_DATA_23 long",
		pop: &parsedOpcode{
			opcode: opcodemapPreinit[OP_DATA_23],
			data:   make([]byte, 24),
		},
		expectedErr: ErrStackInvalidOpcode,
	},
	{
		name: "OP_DATA_24 short",
		pop: &parsedOpcode{
			opcode: opcodemapPreinit[OP_DATA_24],
			data:   make([]byte, 23),
		},
		expectedErr: ErrStackInvalidOpcode,
	},
	{
		name: "OP_DATA_24",
		pop: &parsedOpcode{
			opcode: opcodemapPreinit[OP_DATA_24],
			data:   make([]byte, 24),
		},
		expectedErr: nil,
	},
	{
		name: "OP_DATA_24 long",
		pop: &parsedOpcode{
			opcode: opcodemapPreinit[OP_DATA_24],
			data:   make([]byte, 25),
		},
		expectedErr: ErrStackInvalidOpcode,
	},
	{
		name: "OP_DATA_25 short",
		pop: &parsedOpcode{
			opcode: opcodemapPreinit[OP_DATA_25],
			data:   make([]byte, 24),
		},
		expectedErr: ErrStackInvalidOpcode,
	},
	{
		name: "OP_DATA_25",
		pop: &parsedOpcode{
			opcode: opcodemapPreinit[OP_DATA_25],
			data:   make([]byte, 25),
		},
		expectedErr: nil,
	},
	{
		name: "OP_DATA_25 long",
		pop: &parsedOpcode{
			opcode: opcodemapPreinit[OP_DATA_25],
			data:   make([]byte, 26),
		},
		expectedErr: ErrStackInvalidOpcode,
	},
	{
		name: "OP_DATA_26 short",
		pop: &parsedOpcode{
			opcode: opcodemapPreinit[OP_DATA_26],
			data:   make([]byte, 25),
		},
		expectedErr: ErrStackInvalidOpcode,
	},
	{
		name: "OP_DATA_26",
		pop: &parsedOpcode{
			opcode: opcodemapPreinit[OP_DATA_26],
			data:   make([]byte, 26),
		},
		expectedErr: nil,
	},
	{
		name: "OP_DATA_26 long",
		pop: &parsedOpcode{
			opcode: opcodemapPreinit[OP_DATA_26],
			data:   make([]byte, 27),
		},
		expectedErr: ErrStackInvalidOpcode,
	},
	{
		name: "OP_DATA_27 short",
		pop: &parsedOpcode{
			opcode: opcodemapPreinit[OP_DATA_27],
			data:   make([]byte, 26),
		},
		expectedErr: ErrStackInvalidOpcode,
	},
	{
		name: "OP_DATA_27",
		pop: &parsedOpcode{
			opcode: opcodemapPreinit[OP_DATA_27],
			data:   make([]byte, 27),
		},
		expectedErr: nil,
	},
	{
		name: "OP_DATA_27 long",
		pop: &parsedOpcode{
			opcode: opcodemapPreinit[OP_DATA_27],
			data:   make([]byte, 28),
		},
		expectedErr: ErrStackInvalidOpcode,
	},
	{
		name: "OP_DATA_28 short",
		pop: &parsedOpcode{
			opcode: opcodemapPreinit[OP_DATA_28],
			data:   make([]byte, 27),
		},
		expectedErr: ErrStackInvalidOpcode,
	},
	{
		name: "OP_DATA_28",
		pop: &parsedOpcode{
			opcode: opcodemapPreinit[OP_DATA_28],
			data:   make([]byte, 28),
		},
		expectedErr: nil,
	},
	{
		name: "OP_DATA_28 long",
		pop: &parsedOpcode{
			opcode: opcodemapPreinit[OP_DATA_28],
			data:   make([]byte, 29),
		},
		expectedErr: ErrStackInvalidOpcode,
	},
	{
		name: "OP_DATA_29 short",
		pop: &parsedOpcode{
			opcode: opcodemapPreinit[OP_DATA_29],
			data:   make([]byte, 28),
		},
		expectedErr: ErrStackInvalidOpcode,
	},
	{
		name: "OP_DATA_29",
		pop: &parsedOpcode{
			opcode: opcodemapPreinit[OP_DATA_29],
			data:   make([]byte, 29),
		},
		expectedErr: nil,
	},
	{
		name: "OP_DATA_29 long",
		pop: &parsedOpcode{
			opcode: opcodemapPreinit[OP_DATA_29],
			data:   make([]byte, 30),
		},
		expectedErr: ErrStackInvalidOpcode,
	},
	{
		name: "OP_DATA_30 short",
		pop: &parsedOpcode{
			opcode: opcodemapPreinit[OP_DATA_30],
			data:   make([]byte, 29),
		},
		expectedErr: ErrStackInvalidOpcode,
	},
	{
		name: "OP_DATA_30",
		pop: &parsedOpcode{
			opcode: opcodemapPreinit[OP_DATA_30],
			data:   make([]byte, 30),
		},
		expectedErr: nil,
	},
	{
		name: "OP_DATA_30 long",
		pop: &parsedOpcode{
			opcode: opcodemapPreinit[OP_DATA_30],
			data:   make([]byte, 31),
		},
		expectedErr: ErrStackInvalidOpcode,
	},
	{
		name: "OP_DATA_31 short",
		pop: &parsedOpcode{
			opcode: opcodemapPreinit[OP_DATA_31],
			data:   make([]byte, 30),
		},
		expectedErr: ErrStackInvalidOpcode,
	},
	{
		name: "OP_DATA_31",
		pop: &parsedOpcode{
			opcode: opcodemapPreinit[OP_DATA_31],
			data:   make([]byte, 31),
		},
		expectedErr: nil,
	},
	{
		name: "OP_DATA_31 long",
		pop: &parsedOpcode{
			opcode: opcodemapPreinit[OP_DATA_31],
			data:   make([]byte, 32),
		},
		expectedErr: ErrStackInvalidOpcode,
	},
	{
		name: "OP_DATA_32 short",
		pop: &parsedOpcode{
			opcode: opcodemapPreinit[OP_DATA_32],
			data:   make([]byte, 31),
		},
		expectedErr: ErrStackInvalidOpcode,
	},
	{
		name: "OP_DATA_32",
		pop: &parsedOpcode{
			opcode: opcodemapPreinit[OP_DATA_32],
			data:   make([]byte, 32),
		},
		expectedErr: nil,
	},
	{
		name: "OP_DATA_32 long",
		pop: &parsedOpcode{
			opcode: opcodemapPreinit[OP_DATA_32],
			data:   make([]byte, 33),
		},
		expectedErr: ErrStackInvalidOpcode,
	},
	{
		name: "OP_DATA_33 short",
		pop: &parsedOpcode{
			opcode: opcodemapPreinit[OP_DATA_33],
			data:   make([]byte, 32),
		},
		expectedErr: ErrStackInvalidOpcode,
	},
	{
		name: "OP_DATA_33",
		pop: &parsedOpcode{
			opcode: opcodemapPreinit[OP_DATA_33],
			data:   make([]byte, 33),
		},
		expectedErr: nil,
	},
	{
		name: "OP_DATA_33 long",
		pop: &parsedOpcode{
			opcode: opcodemapPreinit[OP_DATA_33],
			data:   make([]byte, 34),
		},
		expectedErr: ErrStackInvalidOpcode,
	},
	{
		name: "OP_DATA_34 short",
		pop: &parsedOpcode{
			opcode: opcodemapPreinit[OP_DATA_34],
			data:   make([]byte, 33),
		},
		expectedErr: ErrStackInvalidOpcode,
	},
	{
		name: "OP_DATA_34",
		pop: &parsedOpcode{
			opcode: opcodemapPreinit[OP_DATA_34],
			data:   make([]byte, 34),
		},
		expectedErr: nil,
	},
	{
		name: "OP_DATA_34 long",
		pop: &parsedOpcode{
			opcode: opcodemapPreinit[OP_DATA_34],
			data:   make([]byte, 35),
		},
		expectedErr: ErrStackInvalidOpcode,
	},
	{
		name: "OP_DATA_35 short",
		pop: &parsedOpcode{
			opcode: opcodemapPreinit[OP_DATA_35],
			data:   make([]byte, 34),
		},
		expectedErr: ErrStackInvalidOpcode,
	},
	{
		name: "OP_DATA_35",
		pop: &parsedOpcode{
			opcode: opcodemapPreinit[OP_DATA_35],
			data:   make([]byte, 35),
		},
		expectedErr: nil,
	},
	{
		name: "OP_DATA_35 long",
		pop: &parsedOpcode{
			opcode: opcodemapPreinit[OP_DATA_35],
			data:   make([]byte, 36),
		},
		expectedErr: ErrStackInvalidOpcode,
	},
	{
		name: "OP_DATA_36 short",
		pop: &parsedOpcode{
			opcode: opcodemapPreinit[OP_DATA_36],
			data:   make([]byte, 35),
		},
		expectedErr: ErrStackInvalidOpcode,
	},
	{
		name: "OP_DATA_36",
		pop: &parsedOpcode{
			opcode: opcodemapPreinit[OP_DATA_36],
			data:   make([]byte, 36),
		},
		expectedErr: nil,
	},
	{
		name: "OP_DATA_36 long",
		pop: &parsedOpcode{
			opcode: opcodemapPreinit[OP_DATA_36],
			data:   make([]byte, 37),
		},
		expectedErr: ErrStackInvalidOpcode,
	},
	{
		name: "OP_DATA_37 short",
		pop: &parsedOpcode{
			opcode: opcodemapPreinit[OP_DATA_37],
			data:   make([]byte, 36),
		},
		expectedErr: ErrStackInvalidOpcode,
	},
	{
		name: "OP_DATA_37",
		pop: &parsedOpcode{
			opcode: opcodemapPreinit[OP_DATA_37],
			data:   make([]byte, 37),
		},
		expectedErr: nil,
	},
	{
		name: "OP_DATA_37 long",
		pop: &parsedOpcode{
			opcode: opcodemapPreinit[OP_DATA_37],
			data:   make([]byte, 38),
		},
		expectedErr: ErrStackInvalidOpcode,
	},
	{
		name: "OP_DATA_38 short",
		pop: &parsedOpcode{
			opcode: opcodemapPreinit[OP_DATA_38],
			data:   make([]byte, 37),
		},
		expectedErr: ErrStackInvalidOpcode,
	},
	{
		name: "OP_DATA_38",
		pop: &parsedOpcode{
			opcode: opcodemapPreinit[OP_DATA_38],
			data:   make([]byte, 38),
		},
		expectedErr: nil,
	},
	{
		name: "OP_DATA_38 long",
		pop: &parsedOpcode{
			opcode: opcodemapPreinit[OP_DATA_38],
			data:   make([]byte, 39),
		},
		expectedErr: ErrStackInvalidOpcode,
	},
	{
		name: "OP_DATA_39 short",
		pop: &parsedOpcode{
			opcode: opcodemapPreinit[OP_DATA_39],
			data:   make([]byte, 38),
		},
		expectedErr: ErrStackInvalidOpcode,
	},
	{
		name: "OP_DATA_39",
		pop: &parsedOpcode{
			opcode: opcodemapPreinit[OP_DATA_39],
			data:   make([]byte, 39),
		},
		expectedErr: nil,
	},
	{
		name: "OP_DATA_39 long",
		pop: &parsedOpcode{
			opcode: opcodemapPreinit[OP_DATA_39],
			data:   make([]byte, 40),
		},
		expectedErr: ErrStackInvalidOpcode,
	},
	{
		name: "OP_DATA_40 short",
		pop: &parsedOpcode{
			opcode: opcodemapPreinit[OP_DATA_40],
			data:   make([]byte, 39),
		},
		expectedErr: ErrStackInvalidOpcode,
	},
	{
		name: "OP_DATA_40",
		pop: &parsedOpcode{
			opcode: opcodemapPreinit[OP_DATA_40],
			data:   make([]byte, 40),
		},
		expectedErr: nil,
	},
	{
		name: "OP_DATA_40 long",
		pop: &parsedOpcode{
			opcode: opcodemapPreinit[OP_DATA_40],
			data:   make([]byte, 41),
		},
		expectedErr: ErrStackInvalidOpcode,
	},
	{
		name: "OP_DATA_41 short",
		pop: &parsedOpcode{
			opcode: opcodemapPreinit[OP_DATA_41],
			data:   make([]byte, 40),
		},
		expectedErr: ErrStackInvalidOpcode,
	},
	{
		name: "OP_DATA_41",
		pop: &parsedOpcode{
			opcode: opcodemapPreinit[OP_DATA_41],
			data:   make([]byte, 41),
		},
		expectedErr: nil,
	},
	{
		name: "OP_DATA_41 long",
		pop: &parsedOpcode{
			opcode: opcodemapPreinit[OP_DATA_41],
			data:   make([]byte, 42),
		},
		expectedErr: ErrStackInvalidOpcode,
	},
	{
		name: "OP_DATA_42 short",
		pop: &parsedOpcode{
			opcode: opcodemapPreinit[OP_DATA_42],
			data:   make([]byte, 41),
		},
		expectedErr: ErrStackInvalidOpcode,
	},
	{
		name: "OP_DATA_42",
		pop: &parsedOpcode{
			opcode: opcodemapPreinit[OP_DATA_42],
			data:   make([]byte, 42),
		},
		expectedErr: nil,
	},
	{
		name: "OP_DATA_42 long",
		pop: &parsedOpcode{
			opcode: opcodemapPreinit[OP_DATA_42],
			data:   make([]byte, 43),
		},
		expectedErr: ErrStackInvalidOpcode,
	},
	{
		name: "OP_DATA_43 short",
		pop: &parsedOpcode{
			opcode: opcodemapPreinit[OP_DATA_43],
			data:   make([]byte, 42),
		},
		expectedErr: ErrStackInvalidOpcode,
	},
	{
		name: "OP_DATA_43",
		pop: &parsedOpcode{
			opcode: opcodemapPreinit[OP_DATA_43],
			data:   make([]byte, 43),
		},
		expectedErr: nil,
	},
	{
		name: "OP_DATA_43 long",
		pop: &parsedOpcode{
			opcode: opcodemapPreinit[OP_DATA_43],
			data:   make([]byte, 44),
		},
		expectedErr: ErrStackInvalidOpcode,
	},
	{
		name: "OP_DATA_44 short",
		pop: &parsedOpcode{
			opcode: opcodemapPreinit[OP_DATA_44],
			data:   make([]byte, 43),
		},
		expectedErr: ErrStackInvalidOpcode,
	},
	{
		name: "OP_DATA_44",
		pop: &parsedOpcode{
			opcode: opcodemapPreinit[OP_DATA_44],
			data:   make([]byte, 44),
		},
		expectedErr: nil,
	},
	{
		name: "OP_DATA_44 long",
		pop: &parsedOpcode{
			opcode: opcodemapPreinit[OP_DATA_44],
			data:   make([]byte, 45),
		},
		expectedErr: ErrStackInvalidOpcode,
	},
	{
		name: "OP_DATA_45 short",
		pop: &parsedOpcode{
			opcode: opcodemapPreinit[OP_DATA_45],
			data:   make([]byte, 44),
		},
		expectedErr: ErrStackInvalidOpcode,
	},
	{
		name: "OP_DATA_45",
		pop: &parsedOpcode{
			opcode: opcodemapPreinit[OP_DATA_45],
			data:   make([]byte, 45),
		},
		expectedErr: nil,
	},
	{
		name: "OP_DATA_45 long",
		pop: &parsedOpcode{
			opcode: opcodemapPreinit[OP_DATA_45],
			data:   make([]byte, 46),
		},
		expectedErr: ErrStackInvalidOpcode,
	},
	{
		name: "OP_DATA_46 short",
		pop: &parsedOpcode{
			opcode: opcodemapPreinit[OP_DATA_46],
			data:   make([]byte, 45),
		},
		expectedErr: ErrStackInvalidOpcode,
	},
	{
		name: "OP_DATA_46",
		pop: &parsedOpcode{
			opcode: opcodemapPreinit[OP_DATA_46],
			data:   make([]byte, 46),
		},
		expectedErr: nil,
	},
	{
		name: "OP_DATA_46 long",
		pop: &parsedOpcode{
			opcode: opcodemapPreinit[OP_DATA_46],
			data:   make([]byte, 47),
		},
		expectedErr: ErrStackInvalidOpcode,
	},
	{
		name: "OP_DATA_47 short",
		pop: &parsedOpcode{
			opcode: opcodemapPreinit[OP_DATA_47],
			data:   make([]byte, 46),
		},
		expectedErr: ErrStackInvalidOpcode,
	},
	{
		name: "OP_DATA_47",
		pop: &parsedOpcode{
			opcode: opcodemapPreinit[OP_DATA_47],
			data:   make([]byte, 47),
		},
		expectedErr: nil,
	},
	{
		name: "OP_DATA_47 long",
		pop: &parsedOpcode{
			opcode: opcodemapPreinit[OP_DATA_47],
			data:   make([]byte, 48),
		},
		expectedErr: ErrStackInvalidOpcode,
	},
	{
		name: "OP_DATA_48 short",
		pop: &parsedOpcode{
			opcode: opcodemapPreinit[OP_DATA_48],
			data:   make([]byte, 47),
		},
		expectedErr: ErrStackInvalidOpcode,
	},
	{
		name: "OP_DATA_48",
		pop: &parsedOpcode{
			opcode: opcodemapPreinit[OP_DATA_48],
			data:   make([]byte, 48),
		},
		expectedErr: nil,
	},
	{
		name: "OP_DATA_48 long",
		pop: &parsedOpcode{
			opcode: opcodemapPreinit[OP_DATA_48],
			data:   make([]byte, 49),
		},
		expectedErr: ErrStackInvalidOpcode,
	},
	{
		name: "OP_DATA_49 short",
		pop: &parsedOpcode{
			opcode: opcodemapPreinit[OP_DATA_49],
			data:   make([]byte, 48),
		},
		expectedErr: ErrStackInvalidOpcode,
	},
	{
		name: "OP_DATA_49",
		pop: &parsedOpcode{
			opcode: opcodemapPreinit[OP_DATA_49],
			data:   make([]byte, 49),
		},
		expectedErr: nil,
	},
	{
		name: "OP_DATA_49 long",
		pop: &parsedOpcode{
			opcode: opcodemapPreinit[OP_DATA_49],
			data:   make([]byte, 50),
		},
		expectedErr: ErrStackInvalidOpcode,
	},
	{
		name: "OP_DATA_50 short",
		pop: &parsedOpcode{
			opcode: opcodemapPreinit[OP_DATA_50],
			data:   make([]byte, 49),
		},
		expectedErr: ErrStackInvalidOpcode,
	},
	{
		name: "OP_DATA_50",
		pop: &parsedOpcode{
			opcode: opcodemapPreinit[OP_DATA_50],
			data:   make([]byte, 50),
		},
		expectedErr: nil,
	},
	{
		name: "OP_DATA_50 long",
		pop: &parsedOpcode{
			opcode: opcodemapPreinit[OP_DATA_50],
			data:   make([]byte, 51),
		},
		expectedErr: ErrStackInvalidOpcode,
	},
	{
		name: "OP_DATA_51 short",
		pop: &parsedOpcode{
			opcode: opcodemapPreinit[OP_DATA_51],
			data:   make([]byte, 50),
		},
		expectedErr: ErrStackInvalidOpcode,
	},
	{
		name: "OP_DATA_51",
		pop: &parsedOpcode{
			opcode: opcodemapPreinit[OP_DATA_51],
			data:   make([]byte, 51),
		},
		expectedErr: nil,
	},
	{
		name: "OP_DATA_51 long",
		pop: &parsedOpcode{
			opcode: opcodemapPreinit[OP_DATA_51],
			data:   make([]byte, 52),
		},
		expectedErr: ErrStackInvalidOpcode,
	},
	{
		name: "OP_DATA_52 short",
		pop: &parsedOpcode{
			opcode: opcodemapPreinit[OP_DATA_52],
			data:   make([]byte, 51),
		},
		expectedErr: ErrStackInvalidOpcode,
	},
	{
		name: "OP_DATA_52",
		pop: &parsedOpcode{
			opcode: opcodemapPreinit[OP_DATA_52],
			data:   make([]byte, 52),
		},
		expectedErr: nil,
	},
	{
		name: "OP_DATA_52 long",
		pop: &parsedOpcode{
			opcode: opcodemapPreinit[OP_DATA_52],
			data:   make([]byte, 53),
		},
		expectedErr: ErrStackInvalidOpcode,
	},
	{
		name: "OP_DATA_53 short",
		pop: &parsedOpcode{
			opcode: opcodemapPreinit[OP_DATA_53],
			data:   make([]byte, 52),
		},
		expectedErr: ErrStackInvalidOpcode,
	},
	{
		name: "OP_DATA_53",
		pop: &parsedOpcode{
			opcode: opcodemapPreinit[OP_DATA_53],
			data:   make([]byte, 53),
		},
		expectedErr: nil,
	},
	{
		name: "OP_DATA_53 long",
		pop: &parsedOpcode{
			opcode: opcodemapPreinit[OP_DATA_53],
			data:   make([]byte, 54),
		},
		expectedErr: ErrStackInvalidOpcode,
	},
	{
		name: "OP_DATA_54 short",
		pop: &parsedOpcode{
			opcode: opcodemapPreinit[OP_DATA_54],
			data:   make([]byte, 53),
		},
		expectedErr: ErrStackInvalidOpcode,
	},
	{
		name: "OP_DATA_54",
		pop: &parsedOpcode{
			opcode: opcodemapPreinit[OP_DATA_54],
			data:   make([]byte, 54),
		},
		expectedErr: nil,
	},
	{
		name: "OP_DATA_54 long",
		pop: &parsedOpcode{
			opcode: opcodemapPreinit[OP_DATA_54],
			data:   make([]byte, 55),
		},
		expectedErr: ErrStackInvalidOpcode,
	},
	{
		name: "OP_DATA_55 short",
		pop: &parsedOpcode{
			opcode: opcodemapPreinit[OP_DATA_55],
			data:   make([]byte, 54),
		},
		expectedErr: ErrStackInvalidOpcode,
	},
	{
		name: "OP_DATA_55",
		pop: &parsedOpcode{
			opcode: opcodemapPreinit[OP_DATA_55],
			data:   make([]byte, 55),
		},
		expectedErr: nil,
	},
	{
		name: "OP_DATA_55 long",
		pop: &parsedOpcode{
			opcode: opcodemapPreinit[OP_DATA_55],
			data:   make([]byte, 56),
		},
		expectedErr: ErrStackInvalidOpcode,
	},
	{
		name: "OP_DATA_56 short",
		pop: &parsedOpcode{
			opcode: opcodemapPreinit[OP_DATA_56],
			data:   make([]byte, 55),
		},
		expectedErr: ErrStackInvalidOpcode,
	},
	{
		name: "OP_DATA_56",
		pop: &parsedOpcode{
			opcode: opcodemapPreinit[OP_DATA_56],
			data:   make([]byte, 56),
		},
		expectedErr: nil,
	},
	{
		name: "OP_DATA_56 long",
		pop: &parsedOpcode{
			opcode: opcodemapPreinit[OP_DATA_56],
			data:   make([]byte, 57),
		},
		expectedErr: ErrStackInvalidOpcode,
	},
	{
		name: "OP_DATA_57 short",
		pop: &parsedOpcode{
			opcode: opcodemapPreinit[OP_DATA_57],
			data:   make([]byte, 56),
		},
		expectedErr: ErrStackInvalidOpcode,
	},
	{
		name: "OP_DATA_57",
		pop: &parsedOpcode{
			opcode: opcodemapPreinit[OP_DATA_57],
			data:   make([]byte, 57),
		},
		expectedErr: nil,
	},
	{
		name: "OP_DATA_57 long",
		pop: &parsedOpcode{
			opcode: opcodemapPreinit[OP_DATA_57],
			data:   make([]byte, 58),
		},
		expectedErr: ErrStackInvalidOpcode,
	},
	{
		name: "OP_DATA_58 short",
		pop: &parsedOpcode{
			opcode: opcodemapPreinit[OP_DATA_58],
			data:   make([]byte, 57),
		},
		expectedErr: ErrStackInvalidOpcode,
	},
	{
		name: "OP_DATA_58",
		pop: &parsedOpcode{
			opcode: opcodemapPreinit[OP_DATA_58],
			data:   make([]byte, 58),
		},
		expectedErr: nil,
	},
	{
		name: "OP_DATA_58 long",
		pop: &parsedOpcode{
			opcode: opcodemapPreinit[OP_DATA_58],
			data:   make([]byte, 59),
		},
		expectedErr: ErrStackInvalidOpcode,
	},
	{
		name: "OP_DATA_59 short",
		pop: &parsedOpcode{
			opcode: opcodemapPreinit[OP_DATA_59],
			data:   make([]byte, 58),
		},
		expectedErr: ErrStackInvalidOpcode,
	},
	{
		name: "OP_DATA_59",
		pop: &parsedOpcode{
			opcode: opcodemapPreinit[OP_DATA_59],
			data:   make([]byte, 59),
		},
		expectedErr: nil,
	},
	{
		name: "OP_DATA_59 long",
		pop: &parsedOpcode{
			opcode: opcodemapPreinit[OP_DATA_59],
			data:   make([]byte, 60),
		},
		expectedErr: ErrStackInvalidOpcode,
	},
	{
		name: "OP_DATA_60 short",
		pop: &parsedOpcode{
			opcode: opcodemapPreinit[OP_DATA_60],
			data:   make([]byte, 59),
		},
		expectedErr: ErrStackInvalidOpcode,
	},
	{
		name: "OP_DATA_60",
		pop: &parsedOpcode{
			opcode: opcodemapPreinit[OP_DATA_60],
			data:   make([]byte, 60),
		},
		expectedErr: nil,
	},
	{
		name: "OP_DATA_60 long",
		pop: &parsedOpcode{
			opcode: opcodemapPreinit[OP_DATA_60],
			data:   make([]byte, 61),
		},
		expectedErr: ErrStackInvalidOpcode,
	},
	{
		name: "OP_DATA_61 short",
		pop: &parsedOpcode{
			opcode: opcodemapPreinit[OP_DATA_61],
			data:   make([]byte, 60),
		},
		expectedErr: ErrStackInvalidOpcode,
	},
	{
		name: "OP_DATA_61",
		pop: &parsedOpcode{
			opcode: opcodemapPreinit[OP_DATA_61],
			data:   make([]byte, 61),
		},
		expectedErr: nil,
	},
	{
		name: "OP_DATA_61 long",
		pop: &parsedOpcode{
			opcode: opcodemapPreinit[OP_DATA_61],
			data:   make([]byte, 62),
		},
		expectedErr: ErrStackInvalidOpcode,
	},
	{
		name: "OP_DATA_62 short",
		pop: &parsedOpcode{
			opcode: opcodemapPreinit[OP_DATA_62],
			data:   make([]byte, 61),
		},
		expectedErr: ErrStackInvalidOpcode,
	},
	{
		name: "OP_DATA_62",
		pop: &parsedOpcode{
			opcode: opcodemapPreinit[OP_DATA_62],
			data:   make([]byte, 62),
		},
		expectedErr: nil,
	},
	{
		name: "OP_DATA_62 long",
		pop: &parsedOpcode{
			opcode: opcodemapPreinit[OP_DATA_62],
			data:   make([]byte, 63),
		},
		expectedErr: ErrStackInvalidOpcode,
	},
	{
		name: "OP_DATA_63 short",
		pop: &parsedOpcode{
			opcode: opcodemapPreinit[OP_DATA_63],
			data:   make([]byte, 62),
		},
		expectedErr: ErrStackInvalidOpcode,
	},
	{
		name: "OP_DATA_63",
		pop: &parsedOpcode{
			opcode: opcodemapPreinit[OP_DATA_63],
			data:   make([]byte, 63),
		},
		expectedErr: nil,
	},
	{
		name: "OP_DATA_63 long",
		pop: &parsedOpcode{
			opcode: opcodemapPreinit[OP_DATA_63],
			data:   make([]byte, 64),
		},
		expectedErr: ErrStackInvalidOpcode,
	},
	{
		name: "OP_DATA_64 short",
		pop: &parsedOpcode{
			opcode: opcodemapPreinit[OP_DATA_64],
			data:   make([]byte, 63),
		},
		expectedErr: ErrStackInvalidOpcode,
	},
	{
		name: "OP_DATA_64",
		pop: &parsedOpcode{
			opcode: opcodemapPreinit[OP_DATA_64],
			data:   make([]byte, 64),
		},
		expectedErr: nil,
	},
	{
		name: "OP_DATA_64 long",
		pop: &parsedOpcode{
			opcode: opcodemapPreinit[OP_DATA_64],
			data:   make([]byte, 65),
		},
		expectedErr: ErrStackInvalidOpcode,
	},
	{
		name: "OP_DATA_65 short",
		pop: &parsedOpcode{
			opcode: opcodemapPreinit[OP_DATA_65],
			data:   make([]byte, 64),
		},
		expectedErr: ErrStackInvalidOpcode,
	},
	{
		name: "OP_DATA_65",
		pop: &parsedOpcode{
			opcode: opcodemapPreinit[OP_DATA_65],
			data:   make([]byte, 65),
		},
		expectedErr: nil,
	},
	{
		name: "OP_DATA_65 long",
		pop: &parsedOpcode{
			opcode: opcodemapPreinit[OP_DATA_65],
			data:   make([]byte, 66),
		},
		expectedErr: ErrStackInvalidOpcode,
	},
	{
		name: "OP_DATA_66 short",
		pop: &parsedOpcode{
			opcode: opcodemapPreinit[OP_DATA_66],
			data:   make([]byte, 65),
		},
		expectedErr: ErrStackInvalidOpcode,
	},
	{
		name: "OP_DATA_66",
		pop: &parsedOpcode{
			opcode: opcodemapPreinit[OP_DATA_66],
			data:   make([]byte, 66),
		},
		expectedErr: nil,
	},
	{
		name: "OP_DATA_66 long",
		pop: &parsedOpcode{
			opcode: opcodemapPreinit[OP_DATA_66],
			data:   make([]byte, 67),
		},
		expectedErr: ErrStackInvalidOpcode,
	},
	{
		name: "OP_DATA_67 short",
		pop: &parsedOpcode{
			opcode: opcodemapPreinit[OP_DATA_67],
			data:   make([]byte, 66),
		},
		expectedErr: ErrStackInvalidOpcode,
	},
	{
		name: "OP_DATA_67",
		pop: &parsedOpcode{
			opcode: opcodemapPreinit[OP_DATA_67],
			data:   make([]byte, 67),
		},
		expectedErr: nil,
	},
	{
		name: "OP_DATA_67 long",
		pop: &parsedOpcode{
			opcode: opcodemapPreinit[OP_DATA_67],
			data:   make([]byte, 68),
		},
		expectedErr: ErrStackInvalidOpcode,
	},
	{
		name: "OP_DATA_68 short",
		pop: &parsedOpcode{
			opcode: opcodemapPreinit[OP_DATA_68],
			data:   make([]byte, 67),
		},
		expectedErr: ErrStackInvalidOpcode,
	},
	{
		name: "OP_DATA_68",
		pop: &parsedOpcode{
			opcode: opcodemapPreinit[OP_DATA_68],
			data:   make([]byte, 68),
		},
		expectedErr: nil,
	},
	{
		name: "OP_DATA_68 long",
		pop: &parsedOpcode{
			opcode: opcodemapPreinit[OP_DATA_68],
			data:   make([]byte, 69),
		},
		expectedErr: ErrStackInvalidOpcode,
	},
	{
		name: "OP_DATA_69 short",
		pop: &parsedOpcode{
			opcode: opcodemapPreinit[OP_DATA_69],
			data:   make([]byte, 68),
		},
		expectedErr: ErrStackInvalidOpcode,
	},
	{
		name: "OP_DATA_69",
		pop: &parsedOpcode{
			opcode: opcodemapPreinit[OP_DATA_69],
			data:   make([]byte, 69),
		},
		expectedErr: nil,
	},
	{
		name: "OP_DATA_69 long",
		pop: &parsedOpcode{
			opcode: opcodemapPreinit[OP_DATA_69],
			data:   make([]byte, 70),
		},
		expectedErr: ErrStackInvalidOpcode,
	},
	{
		name: "OP_DATA_70 short",
		pop: &parsedOpcode{
			opcode: opcodemapPreinit[OP_DATA_70],
			data:   make([]byte, 69),
		},
		expectedErr: ErrStackInvalidOpcode,
	},
	{
		name: "OP_DATA_70",
		pop: &parsedOpcode{
			opcode: opcodemapPreinit[OP_DATA_70],
			data:   make([]byte, 70),
		},
		expectedErr: nil,
	},
	{
		name: "OP_DATA_70 long",
		pop: &parsedOpcode{
			opcode: opcodemapPreinit[OP_DATA_70],
			data:   make([]byte, 71),
		},
		expectedErr: ErrStackInvalidOpcode,
	},
	{
		name: "OP_DATA_71 short",
		pop: &parsedOpcode{
			opcode: opcodemapPreinit[OP_DATA_71],
			data:   make([]byte, 70),
		},
		expectedErr: ErrStackInvalidOpcode,
	},
	{
		name: "OP_DATA_71",
		pop: &parsedOpcode{
			opcode: opcodemapPreinit[OP_DATA_71],
			data:   make([]byte, 71),
		},
		expectedErr: nil,
	},
	{
		name: "OP_DATA_71 long",
		pop: &parsedOpcode{
			opcode: opcodemapPreinit[OP_DATA_71],
			data:   make([]byte, 72),
		},
		expectedErr: ErrStackInvalidOpcode,
	},
	{
		name: "OP_DATA_72 short",
		pop: &parsedOpcode{
			opcode: opcodemapPreinit[OP_DATA_72],
			data:   make([]byte, 71),
		},
		expectedErr: ErrStackInvalidOpcode,
	},
	{
		name: "OP_DATA_72",
		pop: &parsedOpcode{
			opcode: opcodemapPreinit[OP_DATA_72],
			data:   make([]byte, 72),
		},
		expectedErr: nil,
	},
	{
		name: "OP_DATA_72 long",
		pop: &parsedOpcode{
			opcode: opcodemapPreinit[OP_DATA_72],
			data:   make([]byte, 73),
		},
		expectedErr: ErrStackInvalidOpcode,
	},
	{
		name: "OP_DATA_73 short",
		pop: &parsedOpcode{
			opcode: opcodemapPreinit[OP_DATA_73],
			data:   make([]byte, 72),
		},
		expectedErr: ErrStackInvalidOpcode,
	},
	{
		name: "OP_DATA_73",
		pop: &parsedOpcode{
			opcode: opcodemapPreinit[OP_DATA_73],
			data:   make([]byte, 73),
		},
		expectedErr: nil,
	},
	{
		name: "OP_DATA_73 long",
		pop: &parsedOpcode{
			opcode: opcodemapPreinit[OP_DATA_73],
			data:   make([]byte, 74),
		},
		expectedErr: ErrStackInvalidOpcode,
	},
	{
		name: "OP_DATA_74 short",
		pop: &parsedOpcode{
			opcode: opcodemapPreinit[OP_DATA_74],
			data:   make([]byte, 73),
		},
		expectedErr: ErrStackInvalidOpcode,
	},
	{
		name: "OP_DATA_74",
		pop: &parsedOpcode{
			opcode: opcodemapPreinit[OP_DATA_74],
			data:   make([]byte, 74),
		},
		expectedErr: nil,
	},
	{
		name: "OP_DATA_74 long",
		pop: &parsedOpcode{
			opcode: opcodemapPreinit[OP_DATA_74],
			data:   make([]byte, 75),
		},
		expectedErr: ErrStackInvalidOpcode,
	},
	{
		name: "OP_DATA_75 short",
		pop: &parsedOpcode{
			opcode: opcodemapPreinit[OP_DATA_75],
			data:   make([]byte, 74),
		},
		expectedErr: ErrStackInvalidOpcode,
	},
	{
		name: "OP_DATA_75",
		pop: &parsedOpcode{
			opcode: opcodemapPreinit[OP_DATA_75],
			data:   make([]byte, 75),
		},
		expectedErr: nil,
	},
	{
		name: "OP_DATA_75 long",
		pop: &parsedOpcode{
			opcode: opcodemapPreinit[OP_DATA_75],
			data:   make([]byte, 76),
		},
		expectedErr: ErrStackInvalidOpcode,
	},
	{
		name: "OP_PUSHDATA1",
		pop: &parsedOpcode{
			opcode: opcodemapPreinit[OP_PUSHDATA1],
			data:   []byte{0, 1, 2, 3, 4},
		},
		expectedErr: nil,
	},
	{
		name: "OP_PUSHDATA2",
		pop: &parsedOpcode{
			opcode: opcodemapPreinit[OP_PUSHDATA2],
			data:   []byte{0, 1, 2, 3, 4},
		},
		expectedErr: nil,
	},
	{
		name: "OP_PUSHDATA4",
		pop: &parsedOpcode{
			opcode: opcodemapPreinit[OP_PUSHDATA1],
			data:   []byte{0, 1, 2, 3, 4},
		},
		expectedErr: nil,
	},
	{
		name: "OP_1NEGATE",
		pop: &parsedOpcode{
			opcode: opcodemapPreinit[OP_1NEGATE],
			data:   nil,
		},
		expectedErr: nil,
	},
	{
		name: "OP_1NEGATE long",
		pop: &parsedOpcode{
			opcode: opcodemapPreinit[OP_1NEGATE],
			data:   make([]byte, 1),
		},
		expectedErr: ErrStackInvalidOpcode,
	},
	{
		name: "OP_RESERVED",
		pop: &parsedOpcode{
			opcode: opcodemapPreinit[OP_RESERVED],
			data:   nil,
		},
		expectedErr: nil,
	},
	{
		name: "OP_RESERVED long",
		pop: &parsedOpcode{
			opcode: opcodemapPreinit[OP_RESERVED],
			data:   make([]byte, 1),
		},
		expectedErr: ErrStackInvalidOpcode,
	},
	{
		name: "OP_TRUE",
		pop: &parsedOpcode{
			opcode: opcodemapPreinit[OP_TRUE],
			data:   nil,
		},
		expectedErr: nil,
	},
	{
		name: "OP_TRUE long",
		pop: &parsedOpcode{
			opcode: opcodemapPreinit[OP_TRUE],
			data:   make([]byte, 1),
		},
		expectedErr: ErrStackInvalidOpcode,
	},
	{
		name: "OP_2",
		pop: &parsedOpcode{
			opcode: opcodemapPreinit[OP_2],
			data:   nil,
		},
		expectedErr: nil,
	},
	{
		name: "OP_2 long",
		pop: &parsedOpcode{
			opcode: opcodemapPreinit[OP_2],
			data:   make([]byte, 1),
		},
		expectedErr: ErrStackInvalidOpcode,
	},
	{
		name: "OP_2",
		pop: &parsedOpcode{
			opcode: opcodemapPreinit[OP_2],
			data:   nil,
		},
		expectedErr: nil,
	},
	{
		name: "OP_2 long",
		pop: &parsedOpcode{
			opcode: opcodemapPreinit[OP_2],
			data:   make([]byte, 1),
		},
		expectedErr: ErrStackInvalidOpcode,
	},
	{
		name: "OP_3",
		pop: &parsedOpcode{
			opcode: opcodemapPreinit[OP_3],
			data:   nil,
		},
		expectedErr: nil,
	},
	{
		name: "OP_3 long",
		pop: &parsedOpcode{
			opcode: opcodemapPreinit[OP_3],
			data:   make([]byte, 1),
		},
		expectedErr: ErrStackInvalidOpcode,
	},
	{
		name: "OP_4",
		pop: &parsedOpcode{
			opcode: opcodemapPreinit[OP_4],
			data:   nil,
		},
		expectedErr: nil,
	},
	{
		name: "OP_4 long",
		pop: &parsedOpcode{
			opcode: opcodemapPreinit[OP_4],
			data:   make([]byte, 1),
		},
		expectedErr: ErrStackInvalidOpcode,
	},
	{
		name: "OP_5",
		pop: &parsedOpcode{
			opcode: opcodemapPreinit[OP_5],
			data:   nil,
		},
		expectedErr: nil,
	},
	{
		name: "OP_5 long",
		pop: &parsedOpcode{
			opcode: opcodemapPreinit[OP_5],
			data:   make([]byte, 1),
		},
		expectedErr: ErrStackInvalidOpcode,
	},
	{
		name: "OP_6",
		pop: &parsedOpcode{
			opcode: opcodemapPreinit[OP_6],
			data:   nil,
		},
		expectedErr: nil,
	},
	{
		name: "OP_6 long",
		pop: &parsedOpcode{
			opcode: opcodemapPreinit[OP_6],
			data:   make([]byte, 1),
		},
		expectedErr: ErrStackInvalidOpcode,
	},
	{
		name: "OP_7",
		pop: &parsedOpcode{
			opcode: opcodemapPreinit[OP_7],
			data:   nil,
		},
		expectedErr: nil,
	},
	{
		name: "OP_7 long",
		pop: &parsedOpcode{
			opcode: opcodemapPreinit[OP_7],
			data:   make([]byte, 1),
		},
		expectedErr: ErrStackInvalidOpcode,
	},
	{
		name: "OP_8",
		pop: &parsedOpcode{
			opcode: opcodemapPreinit[OP_8],
			data:   nil,
		},
		expectedErr: nil,
	},
	{
		name: "OP_8 long",
		pop: &parsedOpcode{
			opcode: opcodemapPreinit[OP_8],
			data:   make([]byte, 1),
		},
		expectedErr: ErrStackInvalidOpcode,
	},
	{
		name: "OP_9",
		pop: &parsedOpcode{
			opcode: opcodemapPreinit[OP_9],
			data:   nil,
		},
		expectedErr: nil,
	},
	{
		name: "OP_9 long",
		pop: &parsedOpcode{
			opcode: opcodemapPreinit[OP_9],
			data:   make([]byte, 1),
		},
		expectedErr: ErrStackInvalidOpcode,
	},
	{
		name: "OP_10",
		pop: &parsedOpcode{
			opcode: opcodemapPreinit[OP_10],
			data:   nil,
		},
		expectedErr: nil,
	},
	{
		name: "OP_10 long",
		pop: &parsedOpcode{
			opcode: opcodemapPreinit[OP_10],
			data:   make([]byte, 1),
		},
		expectedErr: ErrStackInvalidOpcode,
	},
	{
		name: "OP_11",
		pop: &parsedOpcode{
			opcode: opcodemapPreinit[OP_11],
			data:   nil,
		},
		expectedErr: nil,
	},
	{
		name: "OP_11 long",
		pop: &parsedOpcode{
			opcode: opcodemapPreinit[OP_11],
			data:   make([]byte, 1),
		},
		expectedErr: ErrStackInvalidOpcode,
	},
	{
		name: "OP_12",
		pop: &parsedOpcode{
			opcode: opcodemapPreinit[OP_12],
			data:   nil,
		},
		expectedErr: nil,
	},
	{
		name: "OP_12 long",
		pop: &parsedOpcode{
			opcode: opcodemapPreinit[OP_12],
			data:   make([]byte, 1),
		},
		expectedErr: ErrStackInvalidOpcode,
	},
	{
		name: "OP_13",
		pop: &parsedOpcode{
			opcode: opcodemapPreinit[OP_13],
			data:   nil,
		},
		expectedErr: nil,
	},
	{
		name: "OP_13 long",
		pop: &parsedOpcode{
			opcode: opcodemapPreinit[OP_13],
			data:   make([]byte, 1),
		},
		expectedErr: ErrStackInvalidOpcode,
	},
	{
		name: "OP_14",
		pop: &parsedOpcode{
			opcode: opcodemapPreinit[OP_14],
			data:   nil,
		},
		expectedErr: nil,
	},
	{
		name: "OP_14 long",
		pop: &parsedOpcode{
			opcode: opcodemapPreinit[OP_14],
			data:   make([]byte, 1),
		},
		expectedErr: ErrStackInvalidOpcode,
	},
	{
		name: "OP_15",
		pop: &parsedOpcode{
			opcode: opcodemapPreinit[OP_15],
			data:   nil,
		},
		expectedErr: nil,
	},
	{
		name: "OP_15 long",
		pop: &parsedOpcode{
			opcode: opcodemapPreinit[OP_15],
			data:   make([]byte, 1),
		},
		expectedErr: ErrStackInvalidOpcode,
	},
	{
		name: "OP_16",
		pop: &parsedOpcode{
			opcode: opcodemapPreinit[OP_16],
			data:   nil,
		},
		expectedErr: nil,
	},
	{
		name: "OP_16 long",
		pop: &parsedOpcode{
			opcode: opcodemapPreinit[OP_16],
			data:   make([]byte, 1),
		},
		expectedErr: ErrStackInvalidOpcode,
	},
	{
		name: "OP_NOP",
		pop: &parsedOpcode{
			opcode: opcodemapPreinit[OP_NOP],
			data:   nil,
		},
		expectedErr: nil,
	},
	{
		name: "OP_NOP long",
		pop: &parsedOpcode{
			opcode: opcodemapPreinit[OP_NOP],
			data:   make([]byte, 1),
		},
		expectedErr: ErrStackInvalidOpcode,
	},
	{
		name: "OP_VER",
		pop: &parsedOpcode{
			opcode: opcodemapPreinit[OP_VER],
			data:   nil,
		},
		expectedErr: nil,
	},
	{
		name: "OP_VER long",
		pop: &parsedOpcode{
			opcode: opcodemapPreinit[OP_VER],
			data:   make([]byte, 1),
		},
		expectedErr: ErrStackInvalidOpcode,
	},
	{
		name: "OP_IF",
		pop: &parsedOpcode{
			opcode: opcodemapPreinit[OP_IF],
			data:   nil,
		},
		expectedErr: nil,
	},
	{
		name: "OP_IF long",
		pop: &parsedOpcode{
			opcode: opcodemapPreinit[OP_IF],
			data:   make([]byte, 1),
		},
		expectedErr: ErrStackInvalidOpcode,
	},
	{
		name: "OP_NOTIF",
		pop: &parsedOpcode{
			opcode: opcodemapPreinit[OP_NOTIF],
			data:   nil,
		},
		expectedErr: nil,
	},
	{
		name: "OP_NOTIF long",
		pop: &parsedOpcode{
			opcode: opcodemapPreinit[OP_NOTIF],
			data:   make([]byte, 1),
		},
		expectedErr: ErrStackInvalidOpcode,
	},
	{
		name: "OP_VERIF",
		pop: &parsedOpcode{
			opcode: opcodemapPreinit[OP_VERIF],
			data:   nil,
		},
		expectedErr: nil,
	},
	{
		name: "OP_VERIF long",
		pop: &parsedOpcode{
			opcode: opcodemapPreinit[OP_VERIF],
			data:   make([]byte, 1),
		},
		expectedErr: ErrStackInvalidOpcode,
	},
	{
		name: "OP_VERNOTIF",
		pop: &parsedOpcode{
			opcode: opcodemapPreinit[OP_VERNOTIF],
			data:   nil,
		},
		expectedErr: nil,
	},
	{
		name: "OP_VERNOTIF long",
		pop: &parsedOpcode{
			opcode: opcodemapPreinit[OP_VERNOTIF],
			data:   make([]byte, 1),
		},
		expectedErr: ErrStackInvalidOpcode,
	},
	{
		name: "OP_ELSE",
		pop: &parsedOpcode{
			opcode: opcodemapPreinit[OP_ELSE],
			data:   nil,
		},
		expectedErr: nil,
	},
	{
		name: "OP_ELSE long",
		pop: &parsedOpcode{
			opcode: opcodemapPreinit[OP_ELSE],
			data:   make([]byte, 1),
		},
		expectedErr: ErrStackInvalidOpcode,
	},
	{
		name: "OP_ENDIF",
		pop: &parsedOpcode{
			opcode: opcodemapPreinit[OP_ENDIF],
			data:   nil,
		},
		expectedErr: nil,
	},
	{
		name: "OP_ENDIF long",
		pop: &parsedOpcode{
			opcode: opcodemapPreinit[OP_ENDIF],
			data:   make([]byte, 1),
		},
		expectedErr: ErrStackInvalidOpcode,
	},
	{
		name: "OP_VERIFY",
		pop: &parsedOpcode{
			opcode: opcodemapPreinit[OP_VERIFY],
			data:   nil,
		},
		expectedErr: nil,
	},
	{
		name: "OP_VERIFY long",
		pop: &parsedOpcode{
			opcode: opcodemapPreinit[OP_VERIFY],
			data:   make([]byte, 1),
		},
		expectedErr: ErrStackInvalidOpcode,
	},
	{
		name: "OP_RETURN",
		pop: &parsedOpcode{
			opcode: opcodemapPreinit[OP_RETURN],
			data:   nil,
		},
		expectedErr: nil,
	},
	{
		name: "OP_RETURN long",
		pop: &parsedOpcode{
			opcode: opcodemapPreinit[OP_RETURN],
			data:   make([]byte, 1),
		},
		expectedErr: ErrStackInvalidOpcode,
	},
	{
		name: "OP_TOALTSTACK",
		pop: &parsedOpcode{
			opcode: opcodemapPreinit[OP_TOALTSTACK],
			data:   nil,
		},
		expectedErr: nil,
	},
	{
		name: "OP_TOALTSTACK long",
		pop: &parsedOpcode{
			opcode: opcodemapPreinit[OP_TOALTSTACK],
			data:   make([]byte, 1),
		},
		expectedErr: ErrStackInvalidOpcode,
	},
	{
		name: "OP_FROMALTSTACK",
		pop: &parsedOpcode{
			opcode: opcodemapPreinit[OP_FROMALTSTACK],
			data:   nil,
		},
		expectedErr: nil,
	},
	{
		name: "OP_FROMALTSTACK long",
		pop: &parsedOpcode{
			opcode: opcodemapPreinit[OP_FROMALTSTACK],
			data:   make([]byte, 1),
		},
		expectedErr: ErrStackInvalidOpcode,
	},
	{
		name: "OP_2DROP",
		pop: &parsedOpcode{
			opcode: opcodemapPreinit[OP_2DROP],
			data:   nil,
		},
		expectedErr: nil,
	},
	{
		name: "OP_2DROP long",
		pop: &parsedOpcode{
			opcode: opcodemapPreinit[OP_2DROP],
			data:   make([]byte, 1),
		},
		expectedErr: ErrStackInvalidOpcode,
	},
	{
		name: "OP_2DUP",
		pop: &parsedOpcode{
			opcode: opcodemapPreinit[OP_2DUP],
			data:   nil,
		},
		expectedErr: nil,
	},
	{
		name: "OP_2DUP long",
		pop: &parsedOpcode{
			opcode: opcodemapPreinit[OP_2DUP],
			data:   make([]byte, 1),
		},
		expectedErr: ErrStackInvalidOpcode,
	},
	{
		name: "OP_3DUP",
		pop: &parsedOpcode{
			opcode: opcodemapPreinit[OP_3DUP],
			data:   nil,
		},
		expectedErr: nil,
	},
	{
		name: "OP_3DUP long",
		pop: &parsedOpcode{
			opcode: opcodemapPreinit[OP_3DUP],
			data:   make([]byte, 1),
		},
		expectedErr: ErrStackInvalidOpcode,
	},
	{
		name: "OP_2OVER",
		pop: &parsedOpcode{
			opcode: opcodemapPreinit[OP_2OVER],
			data:   nil,
		},
		expectedErr: nil,
	},
	{
		name: "OP_2OVER long",
		pop: &parsedOpcode{
			opcode: opcodemapPreinit[OP_2OVER],
			data:   make([]byte, 1),
		},
		expectedErr: ErrStackInvalidOpcode,
	},
	{
		name: "OP_2ROT",
		pop: &parsedOpcode{
			opcode: opcodemapPreinit[OP_2ROT],
			data:   nil,
		},
		expectedErr: nil,
	},
	{
		name: "OP_2ROT long",
		pop: &parsedOpcode{
			opcode: opcodemapPreinit[OP_2ROT],
			data:   make([]byte, 1),
		},
		expectedErr: ErrStackInvalidOpcode,
	},
	{
		name: "OP_2SWAP",
		pop: &parsedOpcode{
			opcode: opcodemapPreinit[OP_2SWAP],
			data:   nil,
		},
		expectedErr: nil,
	},
	{
		name: "OP_2SWAP long",
		pop: &parsedOpcode{
			opcode: opcodemapPreinit[OP_2SWAP],
			data:   make([]byte, 1),
		},
		expectedErr: ErrStackInvalidOpcode,
	},
	{
		name: "OP_IFDUP",
		pop: &parsedOpcode{
			opcode: opcodemapPreinit[OP_IFDUP],
			data:   nil,
		},
		expectedErr: nil,
	},
	{
		name: "OP_IFDUP long",
		pop: &parsedOpcode{
			opcode: opcodemapPreinit[OP_IFDUP],
			data:   make([]byte, 1),
		},
		expectedErr: ErrStackInvalidOpcode,
	},
	{
		name: "OP_DEPTH",
		pop: &parsedOpcode{
			opcode: opcodemapPreinit[OP_DEPTH],
			data:   nil,
		},
		expectedErr: nil,
	},
	{
		name: "OP_DEPTH long",
		pop: &parsedOpcode{
			opcode: opcodemapPreinit[OP_DEPTH],
			data:   make([]byte, 1),
		},
		expectedErr: ErrStackInvalidOpcode,
	},
	{
		name: "OP_DROP",
		pop: &parsedOpcode{
			opcode: opcodemapPreinit[OP_DROP],
			data:   nil,
		},
		expectedErr: nil,
	},
	{
		name: "OP_DROP long",
		pop: &parsedOpcode{
			opcode: opcodemapPreinit[OP_DROP],
			data:   make([]byte, 1),
		},
		expectedErr: ErrStackInvalidOpcode,
	},
	{
		name: "OP_DUP",
		pop: &parsedOpcode{
			opcode: opcodemapPreinit[OP_DUP],
			data:   nil,
		},
		expectedErr: nil,
	},
	{
		name: "OP_DUP long",
		pop: &parsedOpcode{
			opcode: opcodemapPreinit[OP_DUP],
			data:   make([]byte, 1),
		},
		expectedErr: ErrStackInvalidOpcode,
	},
	{
		name: "OP_NIP",
		pop: &parsedOpcode{
			opcode: opcodemapPreinit[OP_NIP],
			data:   nil,
		},
		expectedErr: nil,
	},
	{
		name: "OP_NIP long",
		pop: &parsedOpcode{
			opcode: opcodemapPreinit[OP_NIP],
			data:   make([]byte, 1),
		},
		expectedErr: ErrStackInvalidOpcode,
	},
	{
		name: "OP_OVER",
		pop: &parsedOpcode{
			opcode: opcodemapPreinit[OP_OVER],
			data:   nil,
		},
		expectedErr: nil,
	},
	{
		name: "OP_OVER long",
		pop: &parsedOpcode{
			opcode: opcodemapPreinit[OP_OVER],
			data:   make([]byte, 1),
		},
		expectedErr: ErrStackInvalidOpcode,
	},
	{
		name: "OP_PICK",
		pop: &parsedOpcode{
			opcode: opcodemapPreinit[OP_PICK],
			data:   nil,
		},
		expectedErr: nil,
	},
	{
		name: "OP_PICK long",
		pop: &parsedOpcode{
			opcode: opcodemapPreinit[OP_PICK],
			data:   make([]byte, 1),
		},
		expectedErr: ErrStackInvalidOpcode,
	},
	{
		name: "OP_ROLL",
		pop: &parsedOpcode{
			opcode: opcodemapPreinit[OP_ROLL],
			data:   nil,
		},
		expectedErr: nil,
	},
	{
		name: "OP_ROLL long",
		pop: &parsedOpcode{
			opcode: opcodemapPreinit[OP_ROLL],
			data:   make([]byte, 1),
		},
		expectedErr: ErrStackInvalidOpcode,
	},
	{
		name: "OP_ROT",
		pop: &parsedOpcode{
			opcode: opcodemapPreinit[OP_ROT],
			data:   nil,
		},
		expectedErr: nil,
	},
	{
		name: "OP_ROT long",
		pop: &parsedOpcode{
			opcode: opcodemapPreinit[OP_ROT],
			data:   make([]byte, 1),
		},
		expectedErr: ErrStackInvalidOpcode,
	},
	{
		name: "OP_SWAP",
		pop: &parsedOpcode{
			opcode: opcodemapPreinit[OP_SWAP],
			data:   nil,
		},
		expectedErr: nil,
	},
	{
		name: "OP_SWAP long",
		pop: &parsedOpcode{
			opcode: opcodemapPreinit[OP_SWAP],
			data:   make([]byte, 1),
		},
		expectedErr: ErrStackInvalidOpcode,
	},
	{
		name: "OP_TUCK",
		pop: &parsedOpcode{
			opcode: opcodemapPreinit[OP_TUCK],
			data:   nil,
		},
		expectedErr: nil,
	},
	{
		name: "OP_TUCK long",
		pop: &parsedOpcode{
			opcode: opcodemapPreinit[OP_TUCK],
			data:   make([]byte, 1),
		},
		expectedErr: ErrStackInvalidOpcode,
	},
	{
		name: "OP_CAT",
		pop: &parsedOpcode{
			opcode: opcodemapPreinit[OP_CAT],
			data:   nil,
		},
		expectedErr: nil,
	},
	{
		name: "OP_CAT long",
		pop: &parsedOpcode{
			opcode: opcodemapPreinit[OP_CAT],
			data:   make([]byte, 1),
		},
		expectedErr: ErrStackInvalidOpcode,
	},
	{
		name: "OP_SUBSTR",
		pop: &parsedOpcode{
			opcode: opcodemapPreinit[OP_SUBSTR],
			data:   nil,
		},
		expectedErr: nil,
	},
	{
		name: "OP_SUBSTR long",
		pop: &parsedOpcode{
			opcode: opcodemapPreinit[OP_SUBSTR],
			data:   make([]byte, 1),
		},
		expectedErr: ErrStackInvalidOpcode,
	},
	{
		name: "OP_LEFT",
		pop: &parsedOpcode{
			opcode: opcodemapPreinit[OP_LEFT],
			data:   nil,
		},
		expectedErr: nil,
	},
	{
		name: "OP_LEFT long",
		pop: &parsedOpcode{
			opcode: opcodemapPreinit[OP_LEFT],
			data:   make([]byte, 1),
		},
		expectedErr: ErrStackInvalidOpcode,
	},
	{
		name: "OP_LEFT",
		pop: &parsedOpcode{
			opcode: opcodemapPreinit[OP_LEFT],
			data:   nil,
		},
		expectedErr: nil,
	},
	{
		name: "OP_LEFT long",
		pop: &parsedOpcode{
			opcode: opcodemapPreinit[OP_LEFT],
			data:   make([]byte, 1),
		},
		expectedErr: ErrStackInvalidOpcode,
	},
	{
		name: "OP_RIGHT",
		pop: &parsedOpcode{
			opcode: opcodemapPreinit[OP_RIGHT],
			data:   nil,
		},
		expectedErr: nil,
	},
	{
		name: "OP_RIGHT long",
		pop: &parsedOpcode{
			opcode: opcodemapPreinit[OP_RIGHT],
			data:   make([]byte, 1),
		},
		expectedErr: ErrStackInvalidOpcode,
	},
	{
		name: "OP_SIZE",
		pop: &parsedOpcode{
			opcode: opcodemapPreinit[OP_SIZE],
			data:   nil,
		},
		expectedErr: nil,
	},
	{
		name: "OP_SIZE long",
		pop: &parsedOpcode{
			opcode: opcodemapPreinit[OP_SIZE],
			data:   make([]byte, 1),
		},
		expectedErr: ErrStackInvalidOpcode,
	},
	{
		name: "OP_INVERT",
		pop: &parsedOpcode{
			opcode: opcodemapPreinit[OP_INVERT],
			data:   nil,
		},
		expectedErr: nil,
	},
	{
		name: "OP_INVERT long",
		pop: &parsedOpcode{
			opcode: opcodemapPreinit[OP_INVERT],
			data:   make([]byte, 1),
		},
		expectedErr: ErrStackInvalidOpcode,
	},
	{
		name: "OP_AND",
		pop: &parsedOpcode{
			opcode: opcodemapPreinit[OP_AND],
			data:   nil,
		},
		expectedErr: nil,
	},
	{
		name: "OP_AND long",
		pop: &parsedOpcode{
			opcode: opcodemapPreinit[OP_AND],
			data:   make([]byte, 1),
		},
		expectedErr: ErrStackInvalidOpcode,
	},
	{
		name: "OP_OR",
		pop: &parsedOpcode{
			opcode: opcodemapPreinit[OP_OR],
			data:   nil,
		},
		expectedErr: nil,
	},
	{
		name: "OP_OR long",
		pop: &parsedOpcode{
			opcode: opcodemapPreinit[OP_OR],
			data:   make([]byte, 1),
		},
		expectedErr: ErrStackInvalidOpcode,
	},
	{
		name: "OP_XOR",
		pop: &parsedOpcode{
			opcode: opcodemapPreinit[OP_XOR],
			data:   nil,
		},
		expectedErr: nil,
	},
	{
		name: "OP_XOR long",
		pop: &parsedOpcode{
			opcode: opcodemapPreinit[OP_XOR],
			data:   make([]byte, 1),
		},
		expectedErr: ErrStackInvalidOpcode,
	},
	{
		name: "OP_EQUAL",
		pop: &parsedOpcode{
			opcode: opcodemapPreinit[OP_EQUAL],
			data:   nil,
		},
		expectedErr: nil,
	},
	{
		name: "OP_EQUAL long",
		pop: &parsedOpcode{
			opcode: opcodemapPreinit[OP_EQUAL],
			data:   make([]byte, 1),
		},
		expectedErr: ErrStackInvalidOpcode,
	},
	{
		name: "OP_EQUALVERIFY",
		pop: &parsedOpcode{
			opcode: opcodemapPreinit[OP_EQUALVERIFY],
			data:   nil,
		},
		expectedErr: nil,
	},
	{
		name: "OP_EQUALVERIFY long",
		pop: &parsedOpcode{
			opcode: opcodemapPreinit[OP_EQUALVERIFY],
			data:   make([]byte, 1),
		},
		expectedErr: ErrStackInvalidOpcode,
	},
	{
		name: "OP_RESERVED1",
		pop: &parsedOpcode{
			opcode: opcodemapPreinit[OP_RESERVED1],
			data:   nil,
		},
		expectedErr: nil,
	},
	{
		name: "OP_RESERVED1 long",
		pop: &parsedOpcode{
			opcode: opcodemapPreinit[OP_RESERVED1],
			data:   make([]byte, 1),
		},
		expectedErr: ErrStackInvalidOpcode,
	},
	{
		name: "OP_RESERVED2",
		pop: &parsedOpcode{
			opcode: opcodemapPreinit[OP_RESERVED2],
			data:   nil,
		},
		expectedErr: nil,
	},
	{
		name: "OP_RESERVED2 long",
		pop: &parsedOpcode{
			opcode: opcodemapPreinit[OP_RESERVED2],
			data:   make([]byte, 1),
		},
		expectedErr: ErrStackInvalidOpcode,
	},
	{
		name: "OP_1ADD",
		pop: &parsedOpcode{
			opcode: opcodemapPreinit[OP_1ADD],
			data:   nil,
		},
		expectedErr: nil,
	},
	{
		name: "OP_1ADD long",
		pop: &parsedOpcode{
			opcode: opcodemapPreinit[OP_1ADD],
			data:   make([]byte, 1),
		},
		expectedErr: ErrStackInvalidOpcode,
	},
	{
		name: "OP_1SUB",
		pop: &parsedOpcode{
			opcode: opcodemapPreinit[OP_1SUB],
			data:   nil,
		},
		expectedErr: nil,
	},
	{
		name: "OP_1SUB long",
		pop: &parsedOpcode{
			opcode: opcodemapPreinit[OP_1SUB],
			data:   make([]byte, 1),
		},
		expectedErr: ErrStackInvalidOpcode,
	},
	{
		name: "OP_2MUL",
		pop: &parsedOpcode{
			opcode: opcodemapPreinit[OP_2MUL],
			data:   nil,
		},
		expectedErr: nil,
	},
	{
		name: "OP_2MUL long",
		pop: &parsedOpcode{
			opcode: opcodemapPreinit[OP_2MUL],
			data:   make([]byte, 1),
		},
		expectedErr: ErrStackInvalidOpcode,
	},
	{
		name: "OP_2DIV",
		pop: &parsedOpcode{
			opcode: opcodemapPreinit[OP_2DIV],
			data:   nil,
		},
		expectedErr: nil,
	},
	{
		name: "OP_2DIV long",
		pop: &parsedOpcode{
			opcode: opcodemapPreinit[OP_2DIV],
			data:   make([]byte, 1),
		},
		expectedErr: ErrStackInvalidOpcode,
	},
	{
		name: "OP_NEGATE",
		pop: &parsedOpcode{
			opcode: opcodemapPreinit[OP_NEGATE],
			data:   nil,
		},
		expectedErr: nil,
	},
	{
		name: "OP_NEGATE long",
		pop: &parsedOpcode{
			opcode: opcodemapPreinit[OP_NEGATE],
			data:   make([]byte, 1),
		},
		expectedErr: ErrStackInvalidOpcode,
	},
	{
		name: "OP_ABS",
		pop: &parsedOpcode{
			opcode: opcodemapPreinit[OP_ABS],
			data:   nil,
		},
		expectedErr: nil,
	},
	{
		name: "OP_ABS long",
		pop: &parsedOpcode{
			opcode: opcodemapPreinit[OP_ABS],
			data:   make([]byte, 1),
		},
		expectedErr: ErrStackInvalidOpcode,
	},
	{
		name: "OP_NOT",
		pop: &parsedOpcode{
			opcode: opcodemapPreinit[OP_NOT],
			data:   nil,
		},
		expectedErr: nil,
	},
	{
		name: "OP_NOT long",
		pop: &parsedOpcode{
			opcode: opcodemapPreinit[OP_NOT],
			data:   make([]byte, 1),
		},
		expectedErr: ErrStackInvalidOpcode,
	},
	{
		name: "OP_0NOTEQUAL",
		pop: &parsedOpcode{
			opcode: opcodemapPreinit[OP_0NOTEQUAL],
			data:   nil,
		},
		expectedErr: nil,
	},
	{
		name: "OP_0NOTEQUAL long",
		pop: &parsedOpcode{
			opcode: opcodemapPreinit[OP_0NOTEQUAL],
			data:   make([]byte, 1),
		},
		expectedErr: ErrStackInvalidOpcode,
	},
	{
		name: "OP_ADD",
		pop: &parsedOpcode{
			opcode: opcodemapPreinit[OP_ADD],
			data:   nil,
		},
		expectedErr: nil,
	},
	{
		name: "OP_ADD long",
		pop: &parsedOpcode{
			opcode: opcodemapPreinit[OP_ADD],
			data:   make([]byte, 1),
		},
		expectedErr: ErrStackInvalidOpcode,
	},
	{
		name: "OP_SUB",
		pop: &parsedOpcode{
			opcode: opcodemapPreinit[OP_SUB],
			data:   nil,
		},
		expectedErr: nil,
	},
	{
		name: "OP_SUB long",
		pop: &parsedOpcode{
			opcode: opcodemapPreinit[OP_SUB],
			data:   make([]byte, 1),
		},
		expectedErr: ErrStackInvalidOpcode,
	},
	{
		name: "OP_MUL",
		pop: &parsedOpcode{
			opcode: opcodemapPreinit[OP_MUL],
			data:   nil,
		},
		expectedErr: nil,
	},
	{
		name: "OP_MUL long",
		pop: &parsedOpcode{
			opcode: opcodemapPreinit[OP_MUL],
			data:   make([]byte, 1),
		},
		expectedErr: ErrStackInvalidOpcode,
	},
	{
		name: "OP_DIV",
		pop: &parsedOpcode{
			opcode: opcodemapPreinit[OP_DIV],
			data:   nil,
		},
		expectedErr: nil,
	},
	{
		name: "OP_DIV long",
		pop: &parsedOpcode{
			opcode: opcodemapPreinit[OP_DIV],
			data:   make([]byte, 1),
		},
		expectedErr: ErrStackInvalidOpcode,
	},
	{
		name: "OP_MOD",
		pop: &parsedOpcode{
			opcode: opcodemapPreinit[OP_MOD],
			data:   nil,
		},
		expectedErr: nil,
	},
	{
		name: "OP_MOD long",
		pop: &parsedOpcode{
			opcode: opcodemapPreinit[OP_MOD],
			data:   make([]byte, 1),
		},
		expectedErr: ErrStackInvalidOpcode,
	},
	{
		name: "OP_LSHIFT",
		pop: &parsedOpcode{
			opcode: opcodemapPreinit[OP_LSHIFT],
			data:   nil,
		},
		expectedErr: nil,
	},
	{
		name: "OP_LSHIFT long",
		pop: &parsedOpcode{
			opcode: opcodemapPreinit[OP_LSHIFT],
			data:   make([]byte, 1),
		},
		expectedErr: ErrStackInvalidOpcode,
	},
	{
		name: "OP_RSHIFT",
		pop: &parsedOpcode{
			opcode: opcodemapPreinit[OP_RSHIFT],
			data:   nil,
		},
		expectedErr: nil,
	},
	{
		name: "OP_RSHIFT long",
		pop: &parsedOpcode{
			opcode: opcodemapPreinit[OP_RSHIFT],
			data:   make([]byte, 1),
		},
		expectedErr: ErrStackInvalidOpcode,
	},
	{
		name: "OP_BOOLAND",
		pop: &parsedOpcode{
			opcode: opcodemapPreinit[OP_BOOLAND],
			data:   nil,
		},
		expectedErr: nil,
	},
	{
		name: "OP_BOOLAND long",
		pop: &parsedOpcode{
			opcode: opcodemapPreinit[OP_BOOLAND],
			data:   make([]byte, 1),
		},
		expectedErr: ErrStackInvalidOpcode,
	},
	{
		name: "OP_BOOLOR",
		pop: &parsedOpcode{
			opcode: opcodemapPreinit[OP_BOOLOR],
			data:   nil,
		},
		expectedErr: nil,
	},
	{
		name: "OP_BOOLOR long",
		pop: &parsedOpcode{
			opcode: opcodemapPreinit[OP_BOOLOR],
			data:   make([]byte, 1),
		},
		expectedErr: ErrStackInvalidOpcode,
	},
	{
		name: "OP_NUMEQUAL",
		pop: &parsedOpcode{
			opcode: opcodemapPreinit[OP_NUMEQUAL],
			data:   nil,
		},
		expectedErr: nil,
	},
	{
		name: "OP_NUMEQUAL long",
		pop: &parsedOpcode{
			opcode: opcodemapPreinit[OP_NUMEQUAL],
			data:   make([]byte, 1),
		},
		expectedErr: ErrStackInvalidOpcode,
	},
	{
		name: "OP_NUMEQUALVERIFY",
		pop: &parsedOpcode{
			opcode: opcodemapPreinit[OP_NUMEQUALVERIFY],
			data:   nil,
		},
		expectedErr: nil,
	},
	{
		name: "OP_NUMEQUALVERIFY long",
		pop: &parsedOpcode{
			opcode: opcodemapPreinit[OP_NUMEQUALVERIFY],
			data:   make([]byte, 1),
		},
		expectedErr: ErrStackInvalidOpcode,
	},
	{
		name: "OP_NUMNOTEQUAL",
		pop: &parsedOpcode{
			opcode: opcodemapPreinit[OP_NUMNOTEQUAL],
			data:   nil,
		},
		expectedErr: nil,
	},
	{
		name: "OP_NUMNOTEQUAL long",
		pop: &parsedOpcode{
			opcode: opcodemapPreinit[OP_NUMNOTEQUAL],
			data:   make([]byte, 1),
		},
		expectedErr: ErrStackInvalidOpcode,
	},
	{
		name: "OP_LESSTHAN",
		pop: &parsedOpcode{
			opcode: opcodemapPreinit[OP_LESSTHAN],
			data:   nil,
		},
		expectedErr: nil,
	},
	{
		name: "OP_LESSTHAN long",
		pop: &parsedOpcode{
			opcode: opcodemapPreinit[OP_LESSTHAN],
			data:   make([]byte, 1),
		},
		expectedErr: ErrStackInvalidOpcode,
	},
	{
		name: "OP_GREATERTHAN",
		pop: &parsedOpcode{
			opcode: opcodemapPreinit[OP_GREATERTHAN],
			data:   nil,
		},
		expectedErr: nil,
	},
	{
		name: "OP_GREATERTHAN long",
		pop: &parsedOpcode{
			opcode: opcodemapPreinit[OP_GREATERTHAN],
			data:   make([]byte, 1),
		},
		expectedErr: ErrStackInvalidOpcode,
	},
	{
		name: "OP_LESSTHANOREQUAL",
		pop: &parsedOpcode{
			opcode: opcodemapPreinit[OP_LESSTHANOREQUAL],
			data:   nil,
		},
		expectedErr: nil,
	},
	{
		name: "OP_LESSTHANOREQUAL long",
		pop: &parsedOpcode{
			opcode: opcodemapPreinit[OP_LESSTHANOREQUAL],
			data:   make([]byte, 1),
		},
		expectedErr: ErrStackInvalidOpcode,
	},
	{
		name: "OP_GREATERTHANOREQUAL",
		pop: &parsedOpcode{
			opcode: opcodemapPreinit[OP_GREATERTHANOREQUAL],
			data:   nil,
		},
		expectedErr: nil,
	},
	{
		name: "OP_GREATERTHANOREQUAL long",
		pop: &parsedOpcode{
			opcode: opcodemapPreinit[OP_GREATERTHANOREQUAL],
			data:   make([]byte, 1),
		},
		expectedErr: ErrStackInvalidOpcode,
	},
	{
		name: "OP_MIN",
		pop: &parsedOpcode{
			opcode: opcodemapPreinit[OP_MIN],
			data:   nil,
		},
		expectedErr: nil,
	},
	{
		name: "OP_MIN long",
		pop: &parsedOpcode{
			opcode: opcodemapPreinit[OP_MIN],
			data:   make([]byte, 1),
		},
		expectedErr: ErrStackInvalidOpcode,
	},
	{
		name: "OP_MAX",
		pop: &parsedOpcode{
			opcode: opcodemapPreinit[OP_MAX],
			data:   nil,
		},
		expectedErr: nil,
	},
	{
		name: "OP_MAX long",
		pop: &parsedOpcode{
			opcode: opcodemapPreinit[OP_MAX],
			data:   make([]byte, 1),
		},
		expectedErr: ErrStackInvalidOpcode,
	},
	{
		name: "OP_WITHIN",
		pop: &parsedOpcode{
			opcode: opcodemapPreinit[OP_WITHIN],
			data:   nil,
		},
		expectedErr: nil,
	},
	{
		name: "OP_WITHIN long",
		pop: &parsedOpcode{
			opcode: opcodemapPreinit[OP_WITHIN],
			data:   make([]byte, 1),
		},
		expectedErr: ErrStackInvalidOpcode,
	},
	{
		name: "OP_RIPEMD160",
		pop: &parsedOpcode{
			opcode: opcodemapPreinit[OP_RIPEMD160],
			data:   nil,
		},
		expectedErr: nil,
	},
	{
		name: "OP_RIPEMD160 long",
		pop: &parsedOpcode{
			opcode: opcodemapPreinit[OP_RIPEMD160],
			data:   make([]byte, 1),
		},
		expectedErr: ErrStackInvalidOpcode,
	},
	{
		name: "OP_SHA1",
		pop: &parsedOpcode{
			opcode: opcodemapPreinit[OP_SHA1],
			data:   nil,
		},
		expectedErr: nil,
	},
	{
		name: "OP_SHA1 long",
		pop: &parsedOpcode{
			opcode: opcodemapPreinit[OP_SHA1],
			data:   make([]byte, 1),
		},
		expectedErr: ErrStackInvalidOpcode,
	},
	{
		name: "OP_SHA256",
		pop: &parsedOpcode{
			opcode: opcodemapPreinit[OP_SHA256],
			data:   nil,
		},
		expectedErr: nil,
	},
	{
		name: "OP_SHA256 long",
		pop: &parsedOpcode{
			opcode: opcodemapPreinit[OP_SHA256],
			data:   make([]byte, 1),
		},
		expectedErr: ErrStackInvalidOpcode,
	},
	{
		name: "OP_HASH160",
		pop: &parsedOpcode{
			opcode: opcodemapPreinit[OP_HASH160],
			data:   nil,
		},
		expectedErr: nil,
	},
	{
		name: "OP_HASH160 long",
		pop: &parsedOpcode{
			opcode: opcodemapPreinit[OP_HASH160],
			data:   make([]byte, 1),
		},
		expectedErr: ErrStackInvalidOpcode,
	},
	{
		name: "OP_HASH256",
		pop: &parsedOpcode{
			opcode: opcodemapPreinit[OP_HASH256],
			data:   nil,
		},
		expectedErr: nil,
	},
	{
		name: "OP_HASH256 long",
		pop: &parsedOpcode{
			opcode: opcodemapPreinit[OP_HASH256],
			data:   make([]byte, 1),
		},
		expectedErr: ErrStackInvalidOpcode,
	},
	{
		name: "OP_CODESAPERATOR",
		pop: &parsedOpcode{
			opcode: opcodemapPreinit[OP_CODESEPARATOR],
			data:   nil,
		},
		expectedErr: nil,
	},
	{
		name: "OP_CODESEPARATOR long",
		pop: &parsedOpcode{
			opcode: opcodemapPreinit[OP_CODESEPARATOR],
			data:   make([]byte, 1),
		},
		expectedErr: ErrStackInvalidOpcode,
	},
	{
		name: "OP_CHECKSIG",
		pop: &parsedOpcode{
			opcode: opcodemapPreinit[OP_CHECKSIG],
			data:   nil,
		},
		expectedErr: nil,
	},
	{
		name: "OP_CHECKSIG long",
		pop: &parsedOpcode{
			opcode: opcodemapPreinit[OP_CHECKSIG],
			data:   make([]byte, 1),
		},
		expectedErr: ErrStackInvalidOpcode,
	},
	{
		name: "OP_CHECKSIGVERIFY",
		pop: &parsedOpcode{
			opcode: opcodemapPreinit[OP_CHECKSIGVERIFY],
			data:   nil,
		},
		expectedErr: nil,
	},
	{
		name: "OP_CHECKSIGVERIFY long",
		pop: &parsedOpcode{
			opcode: opcodemapPreinit[OP_CHECKSIGVERIFY],
			data:   make([]byte, 1),
		},
		expectedErr: ErrStackInvalidOpcode,
	},
	{
		name: "OP_CHECKMULTISIG",
		pop: &parsedOpcode{
			opcode: opcodemapPreinit[OP_CHECKMULTISIG],
			data:   nil,
		},
		expectedErr: nil,
	},
	{
		name: "OP_CHECKMULTISIG long",
		pop: &parsedOpcode{
			opcode: opcodemapPreinit[OP_CHECKMULTISIG],
			data:   make([]byte, 1),
		},
		expectedErr: ErrStackInvalidOpcode,
	},
	{
		name: "OP_CHECKMULTISIGVERIFY",
		pop: &parsedOpcode{
			opcode: opcodemapPreinit[OP_CHECKMULTISIGVERIFY],
			data:   nil,
		},
		expectedErr: nil,
	},
	{
		name: "OP_CHECKMULTISIGVERIFY long",
		pop: &parsedOpcode{
			opcode: opcodemapPreinit[OP_CHECKMULTISIGVERIFY],
			data:   make([]byte, 1),
		},
		expectedErr: ErrStackInvalidOpcode,
	},
	{
		name: "OP_NOP1",
		pop: &parsedOpcode{
			opcode: opcodemapPreinit[OP_NOP1],
			data:   nil,
		},
		expectedErr: nil,
	},
	{
		name: "OP_NOP1 long",
		pop: &parsedOpcode{
			opcode: opcodemapPreinit[OP_NOP1],
			data:   make([]byte, 1),
		},
		expectedErr: ErrStackInvalidOpcode,
	},
	{
		name: "OP_NOP2",
		pop: &parsedOpcode{
			opcode: opcodemapPreinit[OP_NOP2],
			data:   nil,
		},
		expectedErr: nil,
	},
	{
		name: "OP_NOP2 long",
		pop: &parsedOpcode{
			opcode: opcodemapPreinit[OP_NOP2],
			data:   make([]byte, 1),
		},
		expectedErr: ErrStackInvalidOpcode,
	},
	{
		name: "OP_NOP3",
		pop: &parsedOpcode{
			opcode: opcodemapPreinit[OP_NOP3],
			data:   nil,
		},
		expectedErr: nil,
	},
	{
		name: "OP_NOP3 long",
		pop: &parsedOpcode{
			opcode: opcodemapPreinit[OP_NOP3],
			data:   make([]byte, 1),
		},
		expectedErr: ErrStackInvalidOpcode,
	},
	{
		name: "OP_NOP4",
		pop: &parsedOpcode{
			opcode: opcodemapPreinit[OP_NOP4],
			data:   nil,
		},
		expectedErr: nil,
	},
	{
		name: "OP_NOP4 long",
		pop: &parsedOpcode{
			opcode: opcodemapPreinit[OP_NOP4],
			data:   make([]byte, 1),
		},
		expectedErr: ErrStackInvalidOpcode,
	},
	{
		name: "OP_NOP5",
		pop: &parsedOpcode{
			opcode: opcodemapPreinit[OP_NOP5],
			data:   nil,
		},
		expectedErr: nil,
	},
	{
		name: "OP_NOP5 long",
		pop: &parsedOpcode{
			opcode: opcodemapPreinit[OP_NOP5],
			data:   make([]byte, 1),
		},
		expectedErr: ErrStackInvalidOpcode,
	},
	{
		name: "OP_NOP6",
		pop: &parsedOpcode{
			opcode: opcodemapPreinit[OP_NOP6],
			data:   nil,
		},
		expectedErr: nil,
	},
	{
		name: "OP_NOP6 long",
		pop: &parsedOpcode{
			opcode: opcodemapPreinit[OP_NOP6],
			data:   make([]byte, 1),
		},
		expectedErr: ErrStackInvalidOpcode,
	},
	{
		name: "OP_NOP7",
		pop: &parsedOpcode{
			opcode: opcodemapPreinit[OP_NOP7],
			data:   nil,
		},
		expectedErr: nil,
	},
	{
		name: "OP_NOP7 long",
		pop: &parsedOpcode{
			opcode: opcodemapPreinit[OP_NOP7],
			data:   make([]byte, 1),
		},
		expectedErr: ErrStackInvalidOpcode,
	},
	{
		name: "OP_NOP8",
		pop: &parsedOpcode{
			opcode: opcodemapPreinit[OP_NOP8],
			data:   nil,
		},
		expectedErr: nil,
	},
	{
		name: "OP_NOP8 long",
		pop: &parsedOpcode{
			opcode: opcodemapPreinit[OP_NOP8],
			data:   make([]byte, 1),
		},
		expectedErr: ErrStackInvalidOpcode,
	},
	{
		name: "OP_NOP9",
		pop: &parsedOpcode{
			opcode: opcodemapPreinit[OP_NOP9],
			data:   nil,
		},
		expectedErr: nil,
	},
	{
		name: "OP_NOP9 long",
		pop: &parsedOpcode{
			opcode: opcodemapPreinit[OP_NOP9],
			data:   make([]byte, 1),
		},
		expectedErr: ErrStackInvalidOpcode,
	},
	{
		name: "OP_NOP10",
		pop: &parsedOpcode{
			opcode: opcodemapPreinit[OP_NOP10],
			data:   nil,
		},
		expectedErr: nil,
	},
	{
		name: "OP_NOP10 long",
		pop: &parsedOpcode{
			opcode: opcodemapPreinit[OP_NOP10],
			data:   make([]byte, 1),
		},
		expectedErr: ErrStackInvalidOpcode,
	},
	{
		name: "OP_PUBKEYHASH",
		pop: &parsedOpcode{
			opcode: opcodemapPreinit[OP_PUBKEYHASH],
			data:   nil,
		},
		expectedErr: nil,
	},
	{
		name: "OP_PUBKEYHASH long",
		pop: &parsedOpcode{
			opcode: opcodemapPreinit[OP_PUBKEYHASH],
			data:   make([]byte, 1),
		},
		expectedErr: ErrStackInvalidOpcode,
	},
	{
		name: "OP_PUBKEY",
		pop: &parsedOpcode{
			opcode: opcodemapPreinit[OP_PUBKEY],
			data:   nil,
		},
		expectedErr: nil,
	},
	{
		name: "OP_PUBKEY long",
		pop: &parsedOpcode{
			opcode: opcodemapPreinit[OP_PUBKEY],
			data:   make([]byte, 1),
		},
		expectedErr: ErrStackInvalidOpcode,
	},
	{
		name: "OP_INVALIDOPCODE",
		pop: &parsedOpcode{
			opcode: opcodemapPreinit[OP_INVALIDOPCODE],
			data:   nil,
		},
		expectedErr: nil,
	},
	{
		name: "OP_INVALIDOPCODE long",
		pop: &parsedOpcode{
			opcode: opcodemapPreinit[OP_INVALIDOPCODE],
			data:   make([]byte, 1),
		},
		expectedErr: ErrStackInvalidOpcode,
	},
}

func TestUnparsingInvalidOpcodes(t *testing.T) {
	for _, test := range popTests {
		_, err := test.pop.bytes()
		if err != test.expectedErr {
			t.Errorf("Parsed Opcode test '%s' failed", test.name)
			t.Error(err, test.expectedErr)
		}
	}
<<<<<<< HEAD
}

// parse hex string into a []byte.
func parseHex(tok string) ([]byte, error) {
	if !strings.HasPrefix(tok, "0x") {
		return nil, errors.New("not a hex number")
	}
	return hex.DecodeString(tok[2:])
}

// ParseShortForm parses a string as as used in the bitcoind reference tests
// into the script it came from.
func ParseShortForm(script string) ([]byte, error) {
	ops := make(map[string]*opcode)

	// the format used for these tests is pretty simple if ad-hoc:
	// -  opcodes other than the push opcodes and unknown are present as
	// either OP_NAME or just NAME
	// - plain numbers are made into push operations
	// -  numbers beginning with 0x are inserted into the []byte as-is (so
	// 0x14 is OP_DATA_20)
	// - single quoted strings are pushed as data.
	// - anything else is an error.
	for _, op := range opcodemap {
		if op.value < OP_NOP && op.value != OP_RESERVED {
			continue
		}
		if strings.Contains(op.name, "OP_UNKNOWN") {
			continue
		}
		ops[op.name] = op
		ops[strings.TrimPrefix(op.name, "OP_")] = op
	}
	// do once, build map.

	// Split only does one separator so convert all \n and tab into  space.
	script = strings.Replace(script, "\n", " ", -1)
	script = strings.Replace(script, "\t", " ", -1)
	tokens := strings.Split(script, " ")
	builder := NewScriptBuilder()

	for _, tok := range tokens {
		if len(tok) == 0 {
			continue
		}
		// if parses as a plain number
		if num, err := strconv.ParseInt(tok, 10, 64); err == nil {
			builder.AddInt64(num)
			continue
		} else if bts, err := parseHex(tok); err == nil {
			// naughty...
			builder.script = append(builder.script, bts...)
		} else if len(tok) >= 2 &&
			tok[0] == '\'' && tok[len(tok)-1] == '\'' {
			builder.AddFullData([]byte(tok[1 : len(tok)-1]))
		} else if opcode, ok := ops[tok]; ok {
			builder.AddOp(opcode.value)
		} else {
			return nil, fmt.Errorf("bad token \"%s\"", tok)
		}

	}
	return builder.Script()
}

// createSpendTx generates a basic spending transaction given the passed
// signature and public key scripts.
func createSpendingTx(sigScript, pkScript []byte) *wire.MsgTx {
	coinbaseTx := wire.NewMsgTx()

	outPoint := wire.NewOutPoint(&wire.ShaHash{}, ^uint32(0))
	txIn := wire.NewTxIn(outPoint, []byte{OP_0, OP_0})
	txOut := wire.NewTxOut(0, pkScript)
	coinbaseTx.AddTxIn(txIn)
	coinbaseTx.AddTxOut(txOut)

	spendingTx := wire.NewMsgTx()
	coinbaseTxSha := coinbaseTx.TxSha()
	outPoint = wire.NewOutPoint(&coinbaseTxSha, 0)
	txIn = wire.NewTxIn(outPoint, sigScript)
	txOut = wire.NewTxOut(0, nil)

	spendingTx.AddTxIn(txIn)
	spendingTx.AddTxOut(txOut)

	return spendingTx
}

func TestBitcoindInvalidTests(t *testing.T) {
	file, err := ioutil.ReadFile("data/script_invalid.json")
	if err != nil {
		t.Errorf("TestBitcoindInvalidTests: %v\n", err)
		return
	}

	var tests [][]string
	err = json.Unmarshal(file, &tests)
	if err != nil {
		t.Errorf("TestBitcoindInvalidTests couldn't Unmarshal: %v",
			err)
		return
	}
	for x, test := range tests {
		// Skip comments
		if len(test) == 1 {
			continue
		}
		name, err := testName(test)
		if err != nil {
			t.Errorf("TestBitcoindInvalidTests: invalid test #%d",
				x)
			continue
		}
		scriptSig, err := ParseShortForm(test[0])
		if err != nil {
			t.Errorf("%s: can't parse scriptSig; %v", name, err)
			continue
		}
		scriptPubKey, err := ParseShortForm(test[1])
		if err != nil {
			t.Errorf("%s: can't parse scriptPubkey; %v", name, err)
			continue
		}
		flags, err := parseScriptFlags(test[2])
		if err != nil {
			t.Errorf("%s: %v", name, err)
			continue
		}
		tx := createSpendingTx(scriptSig, scriptPubKey)
		s, err := NewScript(scriptSig, scriptPubKey, 0, tx, flags)
		if err == nil {
			if err := s.Execute(); err == nil {
				t.Errorf("%s test succeeded when it "+
					"should have failed\n", name)
			}
			continue
		}
	}
}

func TestBitcoindValidTests(t *testing.T) {
	file, err := ioutil.ReadFile("data/script_valid.json")
	if err != nil {
		t.Errorf("TestBitcoinValidTests: %v\n", err)
		return
	}

	var tests [][]string
	err = json.Unmarshal(file, &tests)
	if err != nil {
		t.Errorf("TestBitcoindValidTests couldn't Unmarshal: %v",
			err)
		return
	}
	for x, test := range tests {
		// Skip comments
		if len(test) == 1 {
			continue
		}
		name, err := testName(test)
		if err != nil {
			t.Errorf("TestBitcoindValidTests: invalid test #%d",
				x)
			continue
		}
		scriptSig, err := ParseShortForm(test[0])
		if err != nil {
			t.Errorf("%s: can't parse scriptSig; %v", name, err)
			continue
		}
		scriptPubKey, err := ParseShortForm(test[1])
		if err != nil {
			t.Errorf("%s: can't parse scriptPubkey; %v", name, err)
			continue
		}
		flags, err := parseScriptFlags(test[2])
		if err != nil {
			t.Errorf("%s: %v", name, err)
			continue
		}
		tx := createSpendingTx(scriptSig, scriptPubKey)
		s, err := NewScript(scriptSig, scriptPubKey, 0, tx, flags)
		if err != nil {
			t.Errorf("%s failed to create script: %v", name, err)
			continue
		}
		err = s.Execute()
		if err != nil {
			t.Errorf("%s failed to execute: %v", name, err)
			continue
		}
	}
}

// TODO(kac-) ppc: port data/tx_valid.json
func OffTestBitcoindTxValidTests(t *testing.T) {
	file, err := ioutil.ReadFile("data/tx_valid.json")
	if err != nil {
		t.Errorf("TestBitcoindInvalidTests: %v\n", err)
		return
	}

	var tests [][]interface{}
	err = json.Unmarshal(file, &tests)
	if err != nil {
		t.Errorf("TestBitcoindInvalidTests couldn't Unmarshal: %v\n",
			err)
		return
	}

	// form is either:
	//   ["this is a comment "]
	// or:
	//   [[[previous hash, previous index, previous scriptPubKey]...,]
	//	serializedTransaction, verifyFlags]
testloop:
	for i, test := range tests {
		inputs, ok := test[0].([]interface{})
		if !ok {
			continue
		}

		if len(test) != 3 {
			t.Errorf("bad test (bad length) %d: %v", i, test)
			continue
		}
		serializedhex, ok := test[1].(string)
		if !ok {
			t.Errorf("bad test (arg 2 not string) %d: %v", i, test)
			continue
		}
		serializedTx, err := hex.DecodeString(serializedhex)
		if err != nil {
			t.Errorf("bad test (arg 2 not hex %v) %d: %v", err, i,
				test)
			continue
		}

		tx, err := btcutil.NewTxFromBytes(serializedTx)
		if err != nil {
			t.Errorf("bad test (arg 2 not msgtx %v) %d: %v", err,
				i, test)
			continue
		}

		verifyFlags, ok := test[2].(string)
		if !ok {
			t.Errorf("bad test (arg 3 not string) %d: %v", i, test)
			continue
		}

		flags, err := parseScriptFlags(verifyFlags)
		if err != nil {
			t.Errorf("bad test %d: %v", i, err)
			continue
		}

		prevOuts := make(map[wire.OutPoint][]byte)
		for j, iinput := range inputs {
			input, ok := iinput.([]interface{})
			if !ok {
				t.Errorf("bad test (%dth input not array)"+
					"%d: %v", j, i, test)
				continue
			}

			if len(input) != 3 {
				t.Errorf("bad test (%dth input wrong length)"+
					"%d: %v", j, i, test)
				continue
			}

			previoustx, ok := input[0].(string)
			if !ok {
				t.Errorf("bad test (%dth input sha not string)"+
					"%d: %v", j, i, test)
				continue
			}

			prevhash, err := wire.NewShaHashFromStr(previoustx)
			if err != nil {
				t.Errorf("bad test (%dth input sha not sha %v)"+
					"%d: %v", j, err, i, test)
				continue
			}

			idxf, ok := input[1].(float64)
			if !ok {
				t.Errorf("bad test (%dth input idx not number)"+
					"%d: %v", j, i, test)
				continue
			}

			idx := uint32(idxf) // (floor(idxf) == idxf?)

			oscript, ok := input[2].(string)
			if !ok {
				t.Errorf("bad test (%dth input script not "+
					"string) %d: %v", j, i, test)
				continue
			}

			script, err := ParseShortForm(oscript)
			if err != nil {
				t.Errorf("bad test (%dth input script doesn't "+
					"parse %v) %d: %v", j, err, i, test)
				continue
			}

			prevOuts[*wire.NewOutPoint(prevhash, idx)] = script
		}

		for k, txin := range tx.MsgTx().TxIn {
			pkScript, ok := prevOuts[txin.PreviousOutPoint]
			if !ok {
				t.Errorf("bad test (missing %dth input) %d:%v",
					k, i, test)
				continue testloop
			}
			s, err := NewScript(txin.SignatureScript, pkScript, k,
				tx.MsgTx(), flags)
			if err != nil {
				t.Errorf("test (%d:%v:%d) failed to create "+
					"script: %v", i, test, k, err)
				continue
			}

			err = s.Execute()
			if err != nil {
				t.Errorf("test (%d:%v:%d) failed to execute: "+
					"%v", i, test, k, err)
				continue
			}
		}
	}

}

// TODO(kac-) ppc: port data/tx_invalid.json
func OffTestBitcoindTxInvalidTests(t *testing.T) {
	file, err := ioutil.ReadFile("data/tx_invalid.json")
	if err != nil {
		t.Errorf("TestBitcoindInvalidTests: %v\n", err)
		return
	}

	var tests [][]interface{}
	err = json.Unmarshal(file, &tests)
	if err != nil {
		t.Errorf("TestBitcoindInvalidTests couldn't Unmarshal: %v\n",
			err)
		return
	}

	// form is either:
	//   ["this is a comment "]
	// or:
	//   [[[previous hash, previous index, previous scriptPubKey]...,]
	//	serializedTransaction, verifyFlags]
testloop:
	for i, test := range tests {
		inputs, ok := test[0].([]interface{})
		if !ok {
			continue
		}

		if len(test) != 3 {
			t.Errorf("bad test (bad lenggh) %d: %v", i, test)
			continue

		}
		serializedhex, ok := test[1].(string)
		if !ok {
			t.Errorf("bad test (arg 2 not string) %d: %v", i, test)
			continue
		}
		serializedTx, err := hex.DecodeString(serializedhex)
		if err != nil {
			t.Errorf("bad test (arg 2 not hex %v) %d: %v", err, i,
				test)
			continue
		}

		tx, err := btcutil.NewTxFromBytes(serializedTx)
		if err != nil {
			t.Errorf("bad test (arg 2 not msgtx %v) %d: %v", err,
				i, test)
			continue
		}

		verifyFlags, ok := test[2].(string)
		if !ok {
			t.Errorf("bad test (arg 3 not string) %d: %v", i, test)
			continue
		}

		flags, err := parseScriptFlags(verifyFlags)
		if err != nil {
			t.Errorf("bad test %d: %v", i, err)
			continue
		}

		prevOuts := make(map[wire.OutPoint][]byte)
		for j, iinput := range inputs {
			input, ok := iinput.([]interface{})
			if !ok {
				t.Errorf("bad test (%dth input not array)"+
					"%d: %v", j, i, test)
				continue testloop
			}

			if len(input) != 3 {
				t.Errorf("bad test (%dth input wrong length)"+
					"%d: %v", j, i, test)
				continue testloop
			}

			previoustx, ok := input[0].(string)
			if !ok {
				t.Errorf("bad test (%dth input sha not string)"+
					"%d: %v", j, i, test)
				continue testloop
			}

			prevhash, err := wire.NewShaHashFromStr(previoustx)
			if err != nil {
				t.Errorf("bad test (%dth input sha not sha %v)"+
					"%d: %v", j, err, i, test)
				continue testloop
			}

			idxf, ok := input[1].(float64)
			if !ok {
				t.Errorf("bad test (%dth input idx not number)"+
					"%d: %v", j, i, test)
				continue testloop
			}

			idx := uint32(idxf) // (floor(idxf) == idxf?)

			oscript, ok := input[2].(string)
			if !ok {
				t.Errorf("bad test (%dth input script not "+
					"string) %d: %v", j, i, test)
				continue testloop
			}

			script, err := ParseShortForm(oscript)
			if err != nil {
				t.Errorf("bad test (%dth input script doesn't "+
					"parse %v) %d: %v", j, err, i, test)
				continue testloop
			}

			prevOuts[*wire.NewOutPoint(prevhash, idx)] = script
		}

		for k, txin := range tx.MsgTx().TxIn {
			pkScript, ok := prevOuts[txin.PreviousOutPoint]
			if !ok {
				t.Errorf("bad test (missing %dth input) %d:%v",
					k, i, test)
				continue testloop
			}
			// These are meant to fail, so as soon as the first
			// input fails the transaction has failed. (some of the
			// test txns have good inputs, too..
			s, err := NewScript(txin.SignatureScript, pkScript, k,
				tx.MsgTx(), flags)
			if err != nil {
				continue testloop
			}

			err = s.Execute()
			if err != nil {
				continue testloop
			}

		}
		t.Errorf("test (%d:%v) succeeded when should fail",
			i, test)
	}
}

func parseScriptFlags(flagStr string) (ScriptFlags, error) {
	var flags ScriptFlags

	sFlags := strings.Split(flagStr, ",")
	for _, flag := range sFlags {
		switch flag {
		case "":
			// Nothing.
		case "CLEANSTACK":
			flags |= ScriptVerifyCleanStack
		case "DERSIG":
			flags |= ScriptVerifyDERSignatures
		case "DISCOURAGE_UPGRADABLE_NOPS":
			flags |= ScriptDiscourageUpgradableNops
		case "LOW_S":
			flags |= ScriptVerifyLowS
		case "MINIMALDATA":
			flags |= ScriptVerifyMinimalData
		case "NONE":
			// Nothing.
		case "NULLDUMMY":
			flags |= ScriptStrictMultiSig
		case "P2SH":
			flags |= ScriptBip16
		case "SIGPUSHONLY":
			flags |= ScriptVerifySigPushOnly
		case "STRICTENC":
			flags |= ScriptVerifyStrictEncoding
		default:
			return flags, fmt.Errorf("invalid flag: %s", flag)
		}
	}
	return flags, nil
}

func testName(test []string) (string, error) {
	var name string

	if len(test) < 3 || len(test) > 4 {
		return name, fmt.Errorf("invalid test length %d", len(test))
	}

	if len(test) == 4 {
		name = fmt.Sprintf("test (%s)", test[3])
	} else {
		name = fmt.Sprintf("test ([%s, %s, %s])", test[0], test[1],
			test[2])
	}
	return name, nil
=======
>>>>>>> 3fc24443
}<|MERGE_RESOLUTION|>--- conflicted
+++ resolved
@@ -4,23 +4,12 @@
 
 package txscript
 
-<<<<<<< HEAD
 import (
-	"encoding/hex"
-	"encoding/json"
-	"errors"
-	"fmt"
-	"io/ioutil"
-	"strconv"
-	"strings"
 	"testing"
 
 	"github.com/ppcsuite/btcutil"
 	"github.com/ppcsuite/ppcd/wire"
 )
-=======
-import "testing"
->>>>>>> 3fc24443
 
 // TstMaxScriptSize makes the internal maxScriptSize constant available to the
 // test package.
@@ -4073,540 +4062,4 @@
 			t.Error(err, test.expectedErr)
 		}
 	}
-<<<<<<< HEAD
-}
-
-// parse hex string into a []byte.
-func parseHex(tok string) ([]byte, error) {
-	if !strings.HasPrefix(tok, "0x") {
-		return nil, errors.New("not a hex number")
-	}
-	return hex.DecodeString(tok[2:])
-}
-
-// ParseShortForm parses a string as as used in the bitcoind reference tests
-// into the script it came from.
-func ParseShortForm(script string) ([]byte, error) {
-	ops := make(map[string]*opcode)
-
-	// the format used for these tests is pretty simple if ad-hoc:
-	// -  opcodes other than the push opcodes and unknown are present as
-	// either OP_NAME or just NAME
-	// - plain numbers are made into push operations
-	// -  numbers beginning with 0x are inserted into the []byte as-is (so
-	// 0x14 is OP_DATA_20)
-	// - single quoted strings are pushed as data.
-	// - anything else is an error.
-	for _, op := range opcodemap {
-		if op.value < OP_NOP && op.value != OP_RESERVED {
-			continue
-		}
-		if strings.Contains(op.name, "OP_UNKNOWN") {
-			continue
-		}
-		ops[op.name] = op
-		ops[strings.TrimPrefix(op.name, "OP_")] = op
-	}
-	// do once, build map.
-
-	// Split only does one separator so convert all \n and tab into  space.
-	script = strings.Replace(script, "\n", " ", -1)
-	script = strings.Replace(script, "\t", " ", -1)
-	tokens := strings.Split(script, " ")
-	builder := NewScriptBuilder()
-
-	for _, tok := range tokens {
-		if len(tok) == 0 {
-			continue
-		}
-		// if parses as a plain number
-		if num, err := strconv.ParseInt(tok, 10, 64); err == nil {
-			builder.AddInt64(num)
-			continue
-		} else if bts, err := parseHex(tok); err == nil {
-			// naughty...
-			builder.script = append(builder.script, bts...)
-		} else if len(tok) >= 2 &&
-			tok[0] == '\'' && tok[len(tok)-1] == '\'' {
-			builder.AddFullData([]byte(tok[1 : len(tok)-1]))
-		} else if opcode, ok := ops[tok]; ok {
-			builder.AddOp(opcode.value)
-		} else {
-			return nil, fmt.Errorf("bad token \"%s\"", tok)
-		}
-
-	}
-	return builder.Script()
-}
-
-// createSpendTx generates a basic spending transaction given the passed
-// signature and public key scripts.
-func createSpendingTx(sigScript, pkScript []byte) *wire.MsgTx {
-	coinbaseTx := wire.NewMsgTx()
-
-	outPoint := wire.NewOutPoint(&wire.ShaHash{}, ^uint32(0))
-	txIn := wire.NewTxIn(outPoint, []byte{OP_0, OP_0})
-	txOut := wire.NewTxOut(0, pkScript)
-	coinbaseTx.AddTxIn(txIn)
-	coinbaseTx.AddTxOut(txOut)
-
-	spendingTx := wire.NewMsgTx()
-	coinbaseTxSha := coinbaseTx.TxSha()
-	outPoint = wire.NewOutPoint(&coinbaseTxSha, 0)
-	txIn = wire.NewTxIn(outPoint, sigScript)
-	txOut = wire.NewTxOut(0, nil)
-
-	spendingTx.AddTxIn(txIn)
-	spendingTx.AddTxOut(txOut)
-
-	return spendingTx
-}
-
-func TestBitcoindInvalidTests(t *testing.T) {
-	file, err := ioutil.ReadFile("data/script_invalid.json")
-	if err != nil {
-		t.Errorf("TestBitcoindInvalidTests: %v\n", err)
-		return
-	}
-
-	var tests [][]string
-	err = json.Unmarshal(file, &tests)
-	if err != nil {
-		t.Errorf("TestBitcoindInvalidTests couldn't Unmarshal: %v",
-			err)
-		return
-	}
-	for x, test := range tests {
-		// Skip comments
-		if len(test) == 1 {
-			continue
-		}
-		name, err := testName(test)
-		if err != nil {
-			t.Errorf("TestBitcoindInvalidTests: invalid test #%d",
-				x)
-			continue
-		}
-		scriptSig, err := ParseShortForm(test[0])
-		if err != nil {
-			t.Errorf("%s: can't parse scriptSig; %v", name, err)
-			continue
-		}
-		scriptPubKey, err := ParseShortForm(test[1])
-		if err != nil {
-			t.Errorf("%s: can't parse scriptPubkey; %v", name, err)
-			continue
-		}
-		flags, err := parseScriptFlags(test[2])
-		if err != nil {
-			t.Errorf("%s: %v", name, err)
-			continue
-		}
-		tx := createSpendingTx(scriptSig, scriptPubKey)
-		s, err := NewScript(scriptSig, scriptPubKey, 0, tx, flags)
-		if err == nil {
-			if err := s.Execute(); err == nil {
-				t.Errorf("%s test succeeded when it "+
-					"should have failed\n", name)
-			}
-			continue
-		}
-	}
-}
-
-func TestBitcoindValidTests(t *testing.T) {
-	file, err := ioutil.ReadFile("data/script_valid.json")
-	if err != nil {
-		t.Errorf("TestBitcoinValidTests: %v\n", err)
-		return
-	}
-
-	var tests [][]string
-	err = json.Unmarshal(file, &tests)
-	if err != nil {
-		t.Errorf("TestBitcoindValidTests couldn't Unmarshal: %v",
-			err)
-		return
-	}
-	for x, test := range tests {
-		// Skip comments
-		if len(test) == 1 {
-			continue
-		}
-		name, err := testName(test)
-		if err != nil {
-			t.Errorf("TestBitcoindValidTests: invalid test #%d",
-				x)
-			continue
-		}
-		scriptSig, err := ParseShortForm(test[0])
-		if err != nil {
-			t.Errorf("%s: can't parse scriptSig; %v", name, err)
-			continue
-		}
-		scriptPubKey, err := ParseShortForm(test[1])
-		if err != nil {
-			t.Errorf("%s: can't parse scriptPubkey; %v", name, err)
-			continue
-		}
-		flags, err := parseScriptFlags(test[2])
-		if err != nil {
-			t.Errorf("%s: %v", name, err)
-			continue
-		}
-		tx := createSpendingTx(scriptSig, scriptPubKey)
-		s, err := NewScript(scriptSig, scriptPubKey, 0, tx, flags)
-		if err != nil {
-			t.Errorf("%s failed to create script: %v", name, err)
-			continue
-		}
-		err = s.Execute()
-		if err != nil {
-			t.Errorf("%s failed to execute: %v", name, err)
-			continue
-		}
-	}
-}
-
-// TODO(kac-) ppc: port data/tx_valid.json
-func OffTestBitcoindTxValidTests(t *testing.T) {
-	file, err := ioutil.ReadFile("data/tx_valid.json")
-	if err != nil {
-		t.Errorf("TestBitcoindInvalidTests: %v\n", err)
-		return
-	}
-
-	var tests [][]interface{}
-	err = json.Unmarshal(file, &tests)
-	if err != nil {
-		t.Errorf("TestBitcoindInvalidTests couldn't Unmarshal: %v\n",
-			err)
-		return
-	}
-
-	// form is either:
-	//   ["this is a comment "]
-	// or:
-	//   [[[previous hash, previous index, previous scriptPubKey]...,]
-	//	serializedTransaction, verifyFlags]
-testloop:
-	for i, test := range tests {
-		inputs, ok := test[0].([]interface{})
-		if !ok {
-			continue
-		}
-
-		if len(test) != 3 {
-			t.Errorf("bad test (bad length) %d: %v", i, test)
-			continue
-		}
-		serializedhex, ok := test[1].(string)
-		if !ok {
-			t.Errorf("bad test (arg 2 not string) %d: %v", i, test)
-			continue
-		}
-		serializedTx, err := hex.DecodeString(serializedhex)
-		if err != nil {
-			t.Errorf("bad test (arg 2 not hex %v) %d: %v", err, i,
-				test)
-			continue
-		}
-
-		tx, err := btcutil.NewTxFromBytes(serializedTx)
-		if err != nil {
-			t.Errorf("bad test (arg 2 not msgtx %v) %d: %v", err,
-				i, test)
-			continue
-		}
-
-		verifyFlags, ok := test[2].(string)
-		if !ok {
-			t.Errorf("bad test (arg 3 not string) %d: %v", i, test)
-			continue
-		}
-
-		flags, err := parseScriptFlags(verifyFlags)
-		if err != nil {
-			t.Errorf("bad test %d: %v", i, err)
-			continue
-		}
-
-		prevOuts := make(map[wire.OutPoint][]byte)
-		for j, iinput := range inputs {
-			input, ok := iinput.([]interface{})
-			if !ok {
-				t.Errorf("bad test (%dth input not array)"+
-					"%d: %v", j, i, test)
-				continue
-			}
-
-			if len(input) != 3 {
-				t.Errorf("bad test (%dth input wrong length)"+
-					"%d: %v", j, i, test)
-				continue
-			}
-
-			previoustx, ok := input[0].(string)
-			if !ok {
-				t.Errorf("bad test (%dth input sha not string)"+
-					"%d: %v", j, i, test)
-				continue
-			}
-
-			prevhash, err := wire.NewShaHashFromStr(previoustx)
-			if err != nil {
-				t.Errorf("bad test (%dth input sha not sha %v)"+
-					"%d: %v", j, err, i, test)
-				continue
-			}
-
-			idxf, ok := input[1].(float64)
-			if !ok {
-				t.Errorf("bad test (%dth input idx not number)"+
-					"%d: %v", j, i, test)
-				continue
-			}
-
-			idx := uint32(idxf) // (floor(idxf) == idxf?)
-
-			oscript, ok := input[2].(string)
-			if !ok {
-				t.Errorf("bad test (%dth input script not "+
-					"string) %d: %v", j, i, test)
-				continue
-			}
-
-			script, err := ParseShortForm(oscript)
-			if err != nil {
-				t.Errorf("bad test (%dth input script doesn't "+
-					"parse %v) %d: %v", j, err, i, test)
-				continue
-			}
-
-			prevOuts[*wire.NewOutPoint(prevhash, idx)] = script
-		}
-
-		for k, txin := range tx.MsgTx().TxIn {
-			pkScript, ok := prevOuts[txin.PreviousOutPoint]
-			if !ok {
-				t.Errorf("bad test (missing %dth input) %d:%v",
-					k, i, test)
-				continue testloop
-			}
-			s, err := NewScript(txin.SignatureScript, pkScript, k,
-				tx.MsgTx(), flags)
-			if err != nil {
-				t.Errorf("test (%d:%v:%d) failed to create "+
-					"script: %v", i, test, k, err)
-				continue
-			}
-
-			err = s.Execute()
-			if err != nil {
-				t.Errorf("test (%d:%v:%d) failed to execute: "+
-					"%v", i, test, k, err)
-				continue
-			}
-		}
-	}
-
-}
-
-// TODO(kac-) ppc: port data/tx_invalid.json
-func OffTestBitcoindTxInvalidTests(t *testing.T) {
-	file, err := ioutil.ReadFile("data/tx_invalid.json")
-	if err != nil {
-		t.Errorf("TestBitcoindInvalidTests: %v\n", err)
-		return
-	}
-
-	var tests [][]interface{}
-	err = json.Unmarshal(file, &tests)
-	if err != nil {
-		t.Errorf("TestBitcoindInvalidTests couldn't Unmarshal: %v\n",
-			err)
-		return
-	}
-
-	// form is either:
-	//   ["this is a comment "]
-	// or:
-	//   [[[previous hash, previous index, previous scriptPubKey]...,]
-	//	serializedTransaction, verifyFlags]
-testloop:
-	for i, test := range tests {
-		inputs, ok := test[0].([]interface{})
-		if !ok {
-			continue
-		}
-
-		if len(test) != 3 {
-			t.Errorf("bad test (bad lenggh) %d: %v", i, test)
-			continue
-
-		}
-		serializedhex, ok := test[1].(string)
-		if !ok {
-			t.Errorf("bad test (arg 2 not string) %d: %v", i, test)
-			continue
-		}
-		serializedTx, err := hex.DecodeString(serializedhex)
-		if err != nil {
-			t.Errorf("bad test (arg 2 not hex %v) %d: %v", err, i,
-				test)
-			continue
-		}
-
-		tx, err := btcutil.NewTxFromBytes(serializedTx)
-		if err != nil {
-			t.Errorf("bad test (arg 2 not msgtx %v) %d: %v", err,
-				i, test)
-			continue
-		}
-
-		verifyFlags, ok := test[2].(string)
-		if !ok {
-			t.Errorf("bad test (arg 3 not string) %d: %v", i, test)
-			continue
-		}
-
-		flags, err := parseScriptFlags(verifyFlags)
-		if err != nil {
-			t.Errorf("bad test %d: %v", i, err)
-			continue
-		}
-
-		prevOuts := make(map[wire.OutPoint][]byte)
-		for j, iinput := range inputs {
-			input, ok := iinput.([]interface{})
-			if !ok {
-				t.Errorf("bad test (%dth input not array)"+
-					"%d: %v", j, i, test)
-				continue testloop
-			}
-
-			if len(input) != 3 {
-				t.Errorf("bad test (%dth input wrong length)"+
-					"%d: %v", j, i, test)
-				continue testloop
-			}
-
-			previoustx, ok := input[0].(string)
-			if !ok {
-				t.Errorf("bad test (%dth input sha not string)"+
-					"%d: %v", j, i, test)
-				continue testloop
-			}
-
-			prevhash, err := wire.NewShaHashFromStr(previoustx)
-			if err != nil {
-				t.Errorf("bad test (%dth input sha not sha %v)"+
-					"%d: %v", j, err, i, test)
-				continue testloop
-			}
-
-			idxf, ok := input[1].(float64)
-			if !ok {
-				t.Errorf("bad test (%dth input idx not number)"+
-					"%d: %v", j, i, test)
-				continue testloop
-			}
-
-			idx := uint32(idxf) // (floor(idxf) == idxf?)
-
-			oscript, ok := input[2].(string)
-			if !ok {
-				t.Errorf("bad test (%dth input script not "+
-					"string) %d: %v", j, i, test)
-				continue testloop
-			}
-
-			script, err := ParseShortForm(oscript)
-			if err != nil {
-				t.Errorf("bad test (%dth input script doesn't "+
-					"parse %v) %d: %v", j, err, i, test)
-				continue testloop
-			}
-
-			prevOuts[*wire.NewOutPoint(prevhash, idx)] = script
-		}
-
-		for k, txin := range tx.MsgTx().TxIn {
-			pkScript, ok := prevOuts[txin.PreviousOutPoint]
-			if !ok {
-				t.Errorf("bad test (missing %dth input) %d:%v",
-					k, i, test)
-				continue testloop
-			}
-			// These are meant to fail, so as soon as the first
-			// input fails the transaction has failed. (some of the
-			// test txns have good inputs, too..
-			s, err := NewScript(txin.SignatureScript, pkScript, k,
-				tx.MsgTx(), flags)
-			if err != nil {
-				continue testloop
-			}
-
-			err = s.Execute()
-			if err != nil {
-				continue testloop
-			}
-
-		}
-		t.Errorf("test (%d:%v) succeeded when should fail",
-			i, test)
-	}
-}
-
-func parseScriptFlags(flagStr string) (ScriptFlags, error) {
-	var flags ScriptFlags
-
-	sFlags := strings.Split(flagStr, ",")
-	for _, flag := range sFlags {
-		switch flag {
-		case "":
-			// Nothing.
-		case "CLEANSTACK":
-			flags |= ScriptVerifyCleanStack
-		case "DERSIG":
-			flags |= ScriptVerifyDERSignatures
-		case "DISCOURAGE_UPGRADABLE_NOPS":
-			flags |= ScriptDiscourageUpgradableNops
-		case "LOW_S":
-			flags |= ScriptVerifyLowS
-		case "MINIMALDATA":
-			flags |= ScriptVerifyMinimalData
-		case "NONE":
-			// Nothing.
-		case "NULLDUMMY":
-			flags |= ScriptStrictMultiSig
-		case "P2SH":
-			flags |= ScriptBip16
-		case "SIGPUSHONLY":
-			flags |= ScriptVerifySigPushOnly
-		case "STRICTENC":
-			flags |= ScriptVerifyStrictEncoding
-		default:
-			return flags, fmt.Errorf("invalid flag: %s", flag)
-		}
-	}
-	return flags, nil
-}
-
-func testName(test []string) (string, error) {
-	var name string
-
-	if len(test) < 3 || len(test) > 4 {
-		return name, fmt.Errorf("invalid test length %d", len(test))
-	}
-
-	if len(test) == 4 {
-		name = fmt.Sprintf("test (%s)", test[3])
-	} else {
-		name = fmt.Sprintf("test ([%s, %s, %s])", test[0], test[1],
-			test[2])
-	}
-	return name, nil
-=======
->>>>>>> 3fc24443
 }