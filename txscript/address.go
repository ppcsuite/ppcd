--- conflicted
+++ resolved
@@ -5,24 +5,15 @@
 package txscript
 
 import (
-<<<<<<< HEAD
 	"github.com/ppcsuite/ppcd/chaincfg"
 	"github.com/ppcsuite/btcutil"
-=======
-	"github.com/btcsuite/btcd/chaincfg"
-	"github.com/btcsuite/btcutil"
->>>>>>> c6bc8ac1
 )
 
 // ExtractPkScriptAddrs returns the type of script, addresses and required
 // signatures associated with the passed PkScript.  Note that it only works for
 // 'standard' transaction script types.  Any data such as public keys which are
 // invalid are omitted from the results.
-<<<<<<< HEAD
-func ExtractPkScriptAddrs(pkScript []byte, net *chaincfg.Params) (ScriptClass, []btcutil.Address, int, error) {
-=======
 func ExtractPkScriptAddrs(pkScript []byte, chainParams *chaincfg.Params) (ScriptClass, []btcutil.Address, int, error) {
->>>>>>> c6bc8ac1
 	var addrs []btcutil.Address
 	var requiredSigs int
 
