--- conflicted
+++ resolved
@@ -8,12 +8,8 @@
 	"fmt"
 	"math/big"
 
-<<<<<<< HEAD
+	"github.com/ppcsuite/ppcd/btcec"
 	"github.com/ppcsuite/ppcd/wire"
-=======
-	"github.com/btcsuite/btcd/btcec"
-	"github.com/btcsuite/btcd/wire"
->>>>>>> d8a4423b
 )
 
 // ScriptFlags is a bitmask defining additional operations or tests that will be
