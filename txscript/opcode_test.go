--- conflicted
+++ resolved
@@ -10,12 +10,9 @@
 	"strconv"
 	"strings"
 	"testing"
-<<<<<<< HEAD
 
 	"github.com/ppcsuite/ppcd/txscript"
 	"github.com/ppcsuite/ppcd/wire"
-=======
->>>>>>> d8a4423b
 )
 
 // TestOpcodeDisabled tests the opcodeDisabled function manually because all
