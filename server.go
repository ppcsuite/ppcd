--- conflicted
+++ resolved
@@ -22,34 +22,22 @@
 	"sync/atomic"
 	"time"
 
-<<<<<<< HEAD
-	"github.com/gcash/bchd/peer"
-	"github.com/gcash/bchd/txscript"
-	"github.com/gcash/bchutil/bloom"
-	"github.com/ppcsuite/btcutil"
+	"github.com/btcsuite/btcutil"
 	"github.com/ppcsuite/ppcd/addrmgr"
 	"github.com/ppcsuite/ppcd/blockchain"
+	"github.com/ppcsuite/ppcd/blockchain/indexers"
 	"github.com/ppcsuite/ppcd/chaincfg"
+	"github.com/ppcsuite/ppcd/chaincfg/chainhash"
+	"github.com/ppcsuite/ppcd/connmgr"
 	"github.com/ppcsuite/ppcd/database"
+	"github.com/ppcsuite/ppcd/mempool"
+	"github.com/ppcsuite/ppcd/mining"
+	"github.com/ppcsuite/ppcd/mining/cpuminer"
+	"github.com/ppcsuite/ppcd/netsync"
+	"github.com/ppcsuite/ppcd/peer"
+	"github.com/ppcsuite/ppcd/txscript"
 	"github.com/ppcsuite/ppcd/wire"
-=======
-	"github.com/btcsuite/btcd/addrmgr"
-	"github.com/btcsuite/btcd/blockchain"
-	"github.com/btcsuite/btcd/blockchain/indexers"
-	"github.com/btcsuite/btcd/chaincfg"
-	"github.com/btcsuite/btcd/chaincfg/chainhash"
-	"github.com/btcsuite/btcd/connmgr"
-	"github.com/btcsuite/btcd/database"
-	"github.com/btcsuite/btcd/mempool"
-	"github.com/btcsuite/btcd/mining"
-	"github.com/btcsuite/btcd/mining/cpuminer"
-	"github.com/btcsuite/btcd/netsync"
-	"github.com/btcsuite/btcd/peer"
-	"github.com/btcsuite/btcd/txscript"
-	"github.com/btcsuite/btcd/wire"
-	"github.com/btcsuite/btcutil"
-	"github.com/btcsuite/btcutil/bloom"
->>>>>>> 16327141
+	"github.com/ppcsuite/ppcutil/bloom"
 )
 
 const (
@@ -2587,120 +2575,6 @@
 			srvrLog.Warnf("Can not parse listeners")
 			return nil, err
 		}
-<<<<<<< HEAD
-		listeners = make([]net.Listener, 0, len(ipv4Addrs)+len(ipv6Addrs))
-		discover := true
-		if len(cfg.ExternalIPs) != 0 {
-			discover = false
-			// if this fails we have real issues.
-			port, _ := strconv.ParseUint(
-				activeNetParams.DefaultPort, 10, 16)
-
-			for _, sip := range cfg.ExternalIPs {
-				eport := uint16(port)
-				host, portstr, err := net.SplitHostPort(sip)
-				if err != nil {
-					// no port, use default.
-					host = sip
-				} else {
-					port, err := strconv.ParseUint(
-						portstr, 10, 16)
-					if err != nil {
-						srvrLog.Warnf("Can not parse "+
-							"port from %s for "+
-							"externalip: %v", sip,
-							err)
-						continue
-					}
-					eport = uint16(port)
-				}
-				na, err := amgr.HostToNetAddress(host, eport,
-					services)
-				if err != nil {
-					srvrLog.Warnf("Not adding %s as "+
-						"externalip: %v", sip, err)
-					continue
-				}
-
-				err = amgr.AddLocalAddress(na, addrmgr.ManualPrio)
-				if err != nil {
-					amgrLog.Warnf("Skipping specified external IP: %v", err)
-				}
-			}
-		} else if discover && cfg.Upnp {
-			nat, err = Discover(cfg.Listeners)
-			if err != nil {
-				srvrLog.Warnf("Can't discover upnp: %v", err)
-			}
-			// nil nat here is fine, just means no upnp on network.
-		}
-
-		// TODO(oga) nonstandard port...
-		if wildcard {
-			port, err :=
-				strconv.ParseUint(activeNetParams.DefaultPort,
-					10, 16)
-			if err != nil {
-				// I can't think of a cleaner way to do this...
-				goto nowc
-			}
-			addrs, err := net.InterfaceAddrs()
-			for _, a := range addrs {
-				ip, _, err := net.ParseCIDR(a.String())
-				if err != nil {
-					continue
-				}
-				na := wire.NewNetAddressIPPort(ip,
-					uint16(port), services)
-				if discover {
-					err = amgr.AddLocalAddress(na, addrmgr.InterfacePrio)
-					if err != nil {
-						amgrLog.Debugf("Skipping local address: %v", err)
-					}
-				}
-			}
-		}
-	nowc:
-
-		for _, addr := range ipv4Addrs {
-			listener, err := net.Listen("tcp4", addr)
-			if err != nil {
-				srvrLog.Warnf("Can't listen on %s: %v", addr,
-					err)
-				continue
-			}
-			listeners = append(listeners, listener)
-
-			if discover {
-				if na, err := amgr.DeserializeNetAddress(addr); err == nil {
-					err = amgr.AddLocalAddress(na, addrmgr.BoundPrio)
-					if err != nil {
-						amgrLog.Warnf("Skipping bound address: %v", err)
-					}
-				}
-			}
-		}
-
-		for _, addr := range ipv6Addrs {
-			listener, err := net.Listen("tcp6", addr)
-			if err != nil {
-				srvrLog.Warnf("Can't listen on %s: %v", addr,
-					err)
-				continue
-			}
-			listeners = append(listeners, listener)
-			if discover {
-				if na, err := amgr.DeserializeNetAddress(addr); err == nil {
-					err = amgr.AddLocalAddress(na, addrmgr.BoundPrio)
-					if err != nil {
-						amgrLog.Debugf("Skipping bound address: %v", err)
-					}
-				}
-			}
-		}
-
-=======
->>>>>>> 16327141
 		if len(listeners) == 0 {
 			return nil, errors.New("no valid listen address")
 		}
