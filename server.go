// Copyright (c) 2013-2014 Conformal Systems LLC.
// Use of this source code is governed by an ISC
// license that can be found in the LICENSE file.

package main

import (
	"container/list"
	"crypto/rand"
	"encoding/binary"
	"errors"
	"fmt"
	"math"
	mrand "math/rand"
	"net"
	"runtime"
	"strconv"
	"sync"
	"sync/atomic"
	"time"

<<<<<<< HEAD
	"github.com/mably/ppcd/blockchain"
	"github.com/mably/ppcd/database"
	"github.com/mably/btcjson"
	"github.com/mably/btcnet"
	"github.com/mably/btcwire"
	"github.com/mably/ppcd/addrmgr"
=======
	"github.com/btcsuite/btcd/addrmgr"
	"github.com/btcsuite/btcd/blockchain"
	"github.com/btcsuite/btcd/database"
	"github.com/btcsuite/btcjson"
	"github.com/btcsuite/btcnet"
	"github.com/btcsuite/btcutil"
	"github.com/btcsuite/btcwire"
>>>>>>> 642e3c74
)

const (
	// These constants are used by the DNS seed code to pick a random last seen
	// time.
	secondsIn3Days int32 = 24 * 60 * 60 * 3
	secondsIn4Days int32 = 24 * 60 * 60 * 4
)

const (
	// supportedServices describes which services are supported by the
	// server.
	supportedServices = btcwire.SFNodeNetwork

	// connectionRetryInterval is the amount of time to wait in between
	// retries when connecting to persistent peers.
	connectionRetryInterval = time.Second * 10

	// defaultMaxOutbound is the default number of max outbound peers.
	defaultMaxOutbound = 8
)

// broadcastMsg provides the ability to house a bitcoin message to be broadcast
// to all connected peers except specified excluded peers.
type broadcastMsg struct {
	message      btcwire.Message
	excludePeers []*peer
}

// broadcastInventoryAdd is a type used to declare that the InvVect it contains
// needs to be added to the rebroadcast map
type broadcastInventoryAdd relayMsg

// broadcastInventoryDel is a type used to declare that the InvVect it contains
// needs to be removed from the rebroadcast map
type broadcastInventoryDel *btcwire.InvVect

// relayMsg packages an inventory vector along with the newly discovered
// inventory so the relay has access to that information.
type relayMsg struct {
	invVect *btcwire.InvVect
	data    interface{}
}

// server provides a bitcoin server for handling communications to and from
// bitcoin peers.
type server struct {
	nonce                uint64
	listeners            []net.Listener
	netParams            *btcnet.Params
	started              int32      // atomic
	shutdown             int32      // atomic
	shutdownSched        int32      // atomic
	bytesMutex           sync.Mutex // For the following two fields.
	bytesReceived        uint64     // Total bytes received from all peers since start.
	bytesSent            uint64     // Total bytes sent by all peers since start.
	addrManager          *addrmgr.AddrManager
	rpcServer            *rpcServer
	blockManager         *blockManager
	txMemPool            *txMemPool
	cpuMiner             *CPUMiner
	modifyRebroadcastInv chan interface{}
	newPeers             chan *peer
	donePeers            chan *peer
	banPeers             chan *peer
	wakeup               chan struct{}
	query                chan interface{}
	relayInv             chan relayMsg
	broadcast            chan broadcastMsg
	wg                   sync.WaitGroup
	quit                 chan struct{}
	nat                  NAT
	db                   database.Db
	timeSource           blockchain.MedianTimeSource
}

type peerState struct {
	peers            *list.List
	outboundPeers    *list.List
	persistentPeers  *list.List
	banned           map[string]time.Time
	outboundGroups   map[string]int
	maxOutboundPeers int
}

// randomUint16Number returns a random uint16 in a specified input range.  Note
// that the range is in zeroth ordering; if you pass it 1800, you will get
// values from 0 to 1800.
func randomUint16Number(max uint16) uint16 {
	// In order to avoid modulo bias and ensure every possible outcome in
	// [0, max) has equal probability, the random number must be sampled
	// from a random source that has a range limited to a multiple of the
	// modulus.
	var randomNumber uint16
	var limitRange = (math.MaxUint16 / max) * max
	for {
		binary.Read(rand.Reader, binary.LittleEndian, &randomNumber)
		if randomNumber < limitRange {
			return (randomNumber % max)
		}
	}
}

// AddRebroadcastInventory adds 'iv' to the list of inventories to be
// rebroadcasted at random intervals until they show up in a block.
func (s *server) AddRebroadcastInventory(iv *btcwire.InvVect, data interface{}) {
	// Ignore if shutting down.
	if atomic.LoadInt32(&s.shutdown) != 0 {
		return
	}

	s.modifyRebroadcastInv <- broadcastInventoryAdd{invVect: iv, data: data}
}

// RemoveRebroadcastInventory removes 'iv' from the list of items to be
// rebroadcasted if present.
func (s *server) RemoveRebroadcastInventory(iv *btcwire.InvVect) {
	// Ignore if shutting down.
	if atomic.LoadInt32(&s.shutdown) != 0 {
		return
	}

	s.modifyRebroadcastInv <- broadcastInventoryDel(iv)
}

func (p *peerState) Count() int {
	return p.peers.Len() + p.outboundPeers.Len() + p.persistentPeers.Len()
}

func (p *peerState) OutboundCount() int {
	return p.outboundPeers.Len() + p.persistentPeers.Len()
}

func (p *peerState) NeedMoreOutbound() bool {
	return p.OutboundCount() < p.maxOutboundPeers &&
		p.Count() < cfg.MaxPeers
}

// forAllOutboundPeers is a helper function that runs closure on all outbound
// peers known to peerState.
func (p *peerState) forAllOutboundPeers(closure func(p *peer)) {
	for e := p.outboundPeers.Front(); e != nil; e = e.Next() {
		closure(e.Value.(*peer))
	}
	for e := p.persistentPeers.Front(); e != nil; e = e.Next() {
		closure(e.Value.(*peer))
	}
}

// forAllPeers is a helper function that runs closure on all peers known to
// peerState.
func (p *peerState) forAllPeers(closure func(p *peer)) {
	for e := p.peers.Front(); e != nil; e = e.Next() {
		closure(e.Value.(*peer))
	}
	p.forAllOutboundPeers(closure)
}

// handleAddPeerMsg deals with adding new peers.  It is invoked from the
// peerHandler goroutine.
func (s *server) handleAddPeerMsg(state *peerState, p *peer) bool {
	if p == nil {
		return false
	}

	// Ignore new peers if we're shutting down.
	if atomic.LoadInt32(&s.shutdown) != 0 {
		srvrLog.Infof("New peer %s ignored - server is shutting "+
			"down", p)
		p.Shutdown()
		return false
	}

	// Disconnect banned peers.
	host, _, err := net.SplitHostPort(p.addr)
	if err != nil {
		srvrLog.Debugf("can't split hostport %v", err)
		p.Shutdown()
		return false
	}
	if banEnd, ok := state.banned[host]; ok {
		if time.Now().Before(banEnd) {
			srvrLog.Debugf("Peer %s is banned for another %v - "+
				"disconnecting", host, banEnd.Sub(time.Now()))
			p.Shutdown()
			return false
		}

		srvrLog.Infof("Peer %s is no longer banned", host)
		delete(state.banned, host)
	}

	// TODO: Check for max peers from a single IP.

	// Limit max number of total peers.
	if state.Count() >= cfg.MaxPeers {
		srvrLog.Infof("Max peers reached [%d] - disconnecting "+
			"peer %s", cfg.MaxPeers, p)
		p.Shutdown()
		// TODO(oga) how to handle permanent peers here?
		// they should be rescheduled.
		return false
	}

	// Add the new peer and start it.
	srvrLog.Debugf("New peer %s", p)
	if p.inbound {
		state.peers.PushBack(p)
		p.Start()
	} else {
		state.outboundGroups[addrmgr.GroupKey(p.na)]++
		if p.persistent {
			state.persistentPeers.PushBack(p)
		} else {
			state.outboundPeers.PushBack(p)
		}
	}

	return true
}

// handleDonePeerMsg deals with peers that have signalled they are done.  It is
// invoked from the peerHandler goroutine.
func (s *server) handleDonePeerMsg(state *peerState, p *peer) {
	var list *list.List
	if p.persistent {
		list = state.persistentPeers
	} else if p.inbound {
		list = state.peers
	} else {
		list = state.outboundPeers
	}
	for e := list.Front(); e != nil; e = e.Next() {
		if e.Value == p {
			// Issue an asynchronous reconnect if the peer was a
			// persistent outbound connection.
			if !p.inbound && p.persistent && atomic.LoadInt32(&s.shutdown) == 0 {
				e.Value = newOutboundPeer(s, p.addr, true, p.retryCount+1)
				return
			}
			if !p.inbound {
				state.outboundGroups[addrmgr.GroupKey(p.na)]--
			}
			list.Remove(e)
			srvrLog.Debugf("Removed peer %s", p)
			return
		}
	}
	// If we get here it means that either we didn't know about the peer
	// or we purposefully deleted it.
}

// handleBanPeerMsg deals with banning peers.  It is invoked from the
// peerHandler goroutine.
func (s *server) handleBanPeerMsg(state *peerState, p *peer) {
	host, _, err := net.SplitHostPort(p.addr)
	if err != nil {
		srvrLog.Debugf("can't split ban peer %s %v", p.addr, err)
		return
	}
	direction := directionString(p.inbound)
	srvrLog.Infof("Banned peer %s (%s) for %v", host, direction,
		cfg.BanDuration)
	state.banned[host] = time.Now().Add(cfg.BanDuration)

}

// handleRelayInvMsg deals with relaying inventory to peers that are not already
// known to have it.  It is invoked from the peerHandler goroutine.
func (s *server) handleRelayInvMsg(state *peerState, msg relayMsg) {
	state.forAllPeers(func(p *peer) {
		if !p.Connected() {
			return
		}

		if msg.invVect.Type == btcwire.InvTypeTx {
			// Don't relay the transaction to the peer when it has
			// transaction relaying disabled.
			if p.RelayTxDisabled() {
				return
			}

			// Don't relay the transaction if there is a bloom
			// filter loaded and the transaction doesn't match it.
			if p.filter.IsLoaded() {
				tx, ok := msg.data.(*btcutil.Tx)
				if !ok {
					peerLog.Warnf("Underlying data for tx" +
						" inv relay is not a transaction")
					return
				}

				if !p.filter.MatchTxAndUpdate(tx) {
					return
				}
			}
		}

		// Queue the inventory to be relayed with the next batch.
		// It will be ignored if the peer is already known to
		// have the inventory.
		p.QueueInventory(msg.invVect)
	})
}

// handleBroadcastMsg deals with broadcasting messages to peers.  It is invoked
// from the peerHandler goroutine.
func (s *server) handleBroadcastMsg(state *peerState, bmsg *broadcastMsg) {
	state.forAllPeers(func(p *peer) {
		excluded := false
		for _, ep := range bmsg.excludePeers {
			if p == ep {
				excluded = true
			}
		}
		// Don't broadcast to still connecting outbound peers .
		if !p.Connected() {
			excluded = true
		}
		if !excluded {
			p.QueueMessage(bmsg.message, nil)
		}
	})
}

type getConnCountMsg struct {
	reply chan int32
}

type getPeerInfoMsg struct {
	reply chan []*btcjson.GetPeerInfoResult
}

type addNodeMsg struct {
	addr      string
	permanent bool
	reply     chan error
}

type delNodeMsg struct {
	addr  string
	reply chan error
}

type getAddedNodesMsg struct {
	reply chan []*peer
}

// handleQuery is the central handler for all queries and commands from other
// goroutines related to peer state.
func (s *server) handleQuery(querymsg interface{}, state *peerState) {
	switch msg := querymsg.(type) {
	case getConnCountMsg:
		nconnected := int32(0)
		state.forAllPeers(func(p *peer) {
			if p.Connected() {
				nconnected++
			}
		})
		msg.reply <- nconnected

	case getPeerInfoMsg:
		syncPeer := s.blockManager.SyncPeer()
		infos := make([]*btcjson.GetPeerInfoResult, 0, state.peers.Len())
		state.forAllPeers(func(p *peer) {
			if !p.Connected() {
				return
			}

			// A lot of this will make the race detector go mad,
			// however it is statistics for purely informational purposes
			// and we don't really care if they are raced to get the new
			// version.
			p.StatsMtx.Lock()
			info := &btcjson.GetPeerInfoResult{
				Addr:           p.addr,
				Services:       fmt.Sprintf("%08d", p.services),
				LastSend:       p.lastSend.Unix(),
				LastRecv:       p.lastRecv.Unix(),
				BytesSent:      p.bytesSent,
				BytesRecv:      p.bytesReceived,
				ConnTime:       p.timeConnected.Unix(),
				Version:        p.protocolVersion,
				SubVer:         p.userAgent,
				Inbound:        p.inbound,
				StartingHeight: p.lastBlock,
				BanScore:       0,
				SyncNode:       p == syncPeer,
			}
			info.PingTime = float64(p.lastPingMicros)
			if p.lastPingNonce != 0 {
				wait := float64(time.Now().Sub(p.lastPingTime).Nanoseconds())
				// We actually want microseconds.
				info.PingWait = wait / 1000
			}
			p.StatsMtx.Unlock()
			infos = append(infos, info)
		})
		msg.reply <- infos

	case addNodeMsg:
		// XXX(oga) duplicate oneshots?
		if msg.permanent {
			for e := state.persistentPeers.Front(); e != nil; e = e.Next() {
				peer := e.Value.(*peer)
				if peer.addr == msg.addr {
					msg.reply <- errors.New("peer already connected")
					return
				}
			}
		}
		// TODO(oga) if too many, nuke a non-perm peer.
		if s.handleAddPeerMsg(state,
			newOutboundPeer(s, msg.addr, msg.permanent, 0)) {
			msg.reply <- nil
		} else {
			msg.reply <- errors.New("failed to add peer")
		}

	case delNodeMsg:
		found := false
		for e := state.persistentPeers.Front(); e != nil; e = e.Next() {
			peer := e.Value.(*peer)
			if peer.addr == msg.addr {
				// Keep group counts ok since we remove from
				// the list now.
				state.outboundGroups[addrmgr.GroupKey(peer.na)]--
				// This is ok because we are not continuing
				// to iterate so won't corrupt the loop.
				state.persistentPeers.Remove(e)
				peer.Disconnect()
				found = true
				break
			}
		}

		if found {
			msg.reply <- nil
		} else {
			msg.reply <- errors.New("peer not found")
		}

	// Request a list of the persistent (added) peers.
	case getAddedNodesMsg:
		// Respond with a slice of the relavent peers.
		peers := make([]*peer, 0, state.persistentPeers.Len())
		for e := state.persistentPeers.Front(); e != nil; e = e.Next() {
			peer := e.Value.(*peer)
			peers = append(peers, peer)
		}
		msg.reply <- peers
	}
}

// listenHandler is the main listener which accepts incoming connections for the
// server.  It must be run as a goroutine.
func (s *server) listenHandler(listener net.Listener) {
	srvrLog.Infof("Server listening on %s", listener.Addr())
	for atomic.LoadInt32(&s.shutdown) == 0 {
		conn, err := listener.Accept()
		if err != nil {
			// Only log the error if we're not forcibly shutting down.
			if atomic.LoadInt32(&s.shutdown) == 0 {
				srvrLog.Errorf("can't accept connection: %v",
					err)
			}
			continue
		}
		s.AddPeer(newInboundPeer(s, conn))
	}
	s.wg.Done()
	srvrLog.Tracef("Listener handler done for %s", listener.Addr())
}

// seedFromDNS uses DNS seeding to populate the address manager with peers.
func (s *server) seedFromDNS() {
	// Nothing to do if DNS seeding is disabled.
	if cfg.DisableDNSSeed {
		return
	}

	for _, seeder := range activeNetParams.dnsSeeds {
		go func(seeder string) {
			randSource := mrand.New(mrand.NewSource(time.Now().UnixNano()))

			seedpeers, err := dnsDiscover(seeder)
			if err != nil {
				discLog.Infof("DNS discovery failed on seed %s: %v", seeder, err)
				return
			}
			numPeers := len(seedpeers)

			discLog.Infof("%d addresses found from DNS seed %s", numPeers, seeder)

			if numPeers == 0 {
				return
			}
			addresses := make([]*btcwire.NetAddress, len(seedpeers))
			// if this errors then we have *real* problems
			intPort, _ := strconv.Atoi(activeNetParams.DefaultPort)
			for i, peer := range seedpeers {
				addresses[i] = new(btcwire.NetAddress)
				addresses[i].SetAddress(peer, uint16(intPort))
				// bitcoind seeds with addresses from
				// a time randomly selected between 3
				// and 7 days ago.
				addresses[i].Timestamp = time.Now().Add(-1 *
					time.Second * time.Duration(secondsIn3Days+
					randSource.Int31n(secondsIn4Days)))
			}

			// Bitcoind uses a lookup of the dns seeder here. This
			// is rather strange since the values looked up by the
			// DNS seed lookups will vary quite a lot.
			// to replicate this behaviour we put all addresses as
			// having come from the first one.
			s.addrManager.AddAddresses(addresses, addresses[0])
		}(seeder)
	}
}

// peerHandler is used to handle peer operations such as adding and removing
// peers to and from the server, banning peers, and broadcasting messages to
// peers.  It must be run in a goroutine.
func (s *server) peerHandler() {
	// Start the address manager and block manager, both of which are needed
	// by peers.  This is done here since their lifecycle is closely tied
	// to this handler and rather than adding more channels to sychronize
	// things, it's easier and slightly faster to simply start and stop them
	// in this handler.
	s.addrManager.Start()
	s.blockManager.Start()

	srvrLog.Tracef("Starting peer handler")
	state := &peerState{
		peers:            list.New(),
		persistentPeers:  list.New(),
		outboundPeers:    list.New(),
		banned:           make(map[string]time.Time),
		maxOutboundPeers: defaultMaxOutbound,
		outboundGroups:   make(map[string]int),
	}
	if cfg.MaxPeers < state.maxOutboundPeers {
		state.maxOutboundPeers = cfg.MaxPeers
	}

	// Add peers discovered through DNS to the address manager.
	s.seedFromDNS()

	// Start up persistent peers.
	permanentPeers := cfg.ConnectPeers
	if len(permanentPeers) == 0 {
		permanentPeers = cfg.AddPeers
	}
	for _, addr := range permanentPeers {
		s.handleAddPeerMsg(state, newOutboundPeer(s, addr, true, 0))
	}

	// if nothing else happens, wake us up soon.
	time.AfterFunc(10*time.Second, func() { s.wakeup <- struct{}{} })

out:
	for {
		select {
		// New peers connected to the server.
		case p := <-s.newPeers:
			s.handleAddPeerMsg(state, p)

		// Disconnected peers.
		case p := <-s.donePeers:
			s.handleDonePeerMsg(state, p)

		// Peer to ban.
		case p := <-s.banPeers:
			s.handleBanPeerMsg(state, p)

		// New inventory to potentially be relayed to other peers.
		case invMsg := <-s.relayInv:
			s.handleRelayInvMsg(state, invMsg)

		// Message to broadcast to all connected peers except those
		// which are excluded by the message.
		case bmsg := <-s.broadcast:
			s.handleBroadcastMsg(state, &bmsg)

		// Used by timers below to wake us back up.
		case <-s.wakeup:
			// this page left intentionally blank

		case qmsg := <-s.query:
			s.handleQuery(qmsg, state)

		// Shutdown the peer handler.
		case <-s.quit:
			// Shutdown peers.
			state.forAllPeers(func(p *peer) {
				p.Shutdown()
			})
			break out
		}

		// Don't try to connect to more peers when running on the
		// simulation test network.  The simulation network is only
		// intended to connect to specified peers and actively avoid
		// advertising and connecting to discovered peers.
		if cfg.SimNet {
			continue
		}

		// Only try connect to more peers if we actually need more.
		if !state.NeedMoreOutbound() || len(cfg.ConnectPeers) > 0 ||
			atomic.LoadInt32(&s.shutdown) != 0 {
			continue
		}
		tries := 0
		for state.NeedMoreOutbound() &&
			atomic.LoadInt32(&s.shutdown) == 0 {
			// We bias like bitcoind does, 10 for no outgoing
			// up to 90 (8) for the selection of new vs tried
			//addresses.

			nPeers := state.OutboundCount()
			if nPeers > 8 {
				nPeers = 8
			}
			addr := s.addrManager.GetAddress("any", 10+nPeers*10)
			if addr == nil {
				break
			}
			key := addrmgr.GroupKey(addr.NetAddress())
			// Address will not be invalid, local or unroutable
			// because addrmanager rejects those on addition.
			// Just check that we don't already have an address
			// in the same group so that we are not connecting
			// to the same network segment at the expense of
			// others.
			if state.outboundGroups[key] != 0 {
				break
			}

			tries++
			// After 100 bad tries exit the loop and we'll try again
			// later.
			if tries > 100 {
				break
			}

			// XXX if we have limited that address skip

			// only allow recent nodes (10mins) after we failed 30
			// times
			if time.Now().After(addr.LastAttempt().Add(10*time.Minute)) &&
				tries < 30 {
				continue
			}

			// allow nondefault ports after 50 failed tries.
			if fmt.Sprintf("%d", addr.NetAddress().Port) !=
				activeNetParams.DefaultPort && tries < 50 {
				continue
			}

			addrStr := addrmgr.NetAddressKey(addr.NetAddress())

			tries = 0
			// any failure will be due to banned peers etc. we have
			// already checked that we have room for more peers.
			if s.handleAddPeerMsg(state,
				newOutboundPeer(s, addrStr, false, 0)) {
			}
		}

		// We need more peers, wake up in ten seconds and try again.
		if state.NeedMoreOutbound() {
			time.AfterFunc(10*time.Second, func() {
				s.wakeup <- struct{}{}
			})
		}
	}

	s.blockManager.Stop()
	s.addrManager.Stop()
	s.wg.Done()
	srvrLog.Tracef("Peer handler done")
}

// AddPeer adds a new peer that has already been connected to the server.
func (s *server) AddPeer(p *peer) {
	s.newPeers <- p
}

// BanPeer bans a peer that has already been connected to the server by ip.
func (s *server) BanPeer(p *peer) {
	s.banPeers <- p
}

// RelayInventory relays the passed inventory to all connected peers that are
// not already known to have it.
func (s *server) RelayInventory(invVect *btcwire.InvVect, data interface{}) {
	s.relayInv <- relayMsg{invVect: invVect, data: data}
}

// BroadcastMessage sends msg to all peers currently connected to the server
// except those in the passed peers to exclude.
func (s *server) BroadcastMessage(msg btcwire.Message, exclPeers ...*peer) {
	// XXX: Need to determine if this is an alert that has already been
	// broadcast and refrain from broadcasting again.
	bmsg := broadcastMsg{message: msg, excludePeers: exclPeers}
	s.broadcast <- bmsg
}

// ConnectedCount returns the number of currently connected peers.
func (s *server) ConnectedCount() int32 {
	replyChan := make(chan int32)

	s.query <- getConnCountMsg{reply: replyChan}

	return <-replyChan
}

// AddedNodeInfo returns an array of btcjson.GetAddedNodeInfoResult structures
// describing the persistent (added) nodes.
func (s *server) AddedNodeInfo() []*peer {
	replyChan := make(chan []*peer)
	s.query <- getAddedNodesMsg{reply: replyChan}
	return <-replyChan
}

// PeerInfo returns an array of PeerInfo structures describing all connected
// peers.
func (s *server) PeerInfo() []*btcjson.GetPeerInfoResult {
	replyChan := make(chan []*btcjson.GetPeerInfoResult)

	s.query <- getPeerInfoMsg{reply: replyChan}

	return <-replyChan
}

// AddAddr adds `addr' as a new outbound peer. If permanent is true then the
// peer will be persistent and reconnect if the connection is lost.
// It is an error to call this with an already existing peer.
func (s *server) AddAddr(addr string, permanent bool) error {
	replyChan := make(chan error)

	s.query <- addNodeMsg{addr: addr, permanent: permanent, reply: replyChan}

	return <-replyChan
}

// RemoveAddr removes `addr' from the list of persistent peers if present.
// An error will be returned if the peer was not found.
func (s *server) RemoveAddr(addr string) error {
	replyChan := make(chan error)

	s.query <- delNodeMsg{addr: addr, reply: replyChan}

	return <-replyChan
}

// AddBytesSent adds the passed number of bytes to the total bytes sent counter
// for the server.  It is safe for concurrent access.
func (s *server) AddBytesSent(bytesSent uint64) {
	s.bytesMutex.Lock()
	defer s.bytesMutex.Unlock()

	s.bytesSent += bytesSent
}

// AddBytesReceived adds the passed number of bytes to the total bytes received
// counter for the server.  It is safe for concurrent access.
func (s *server) AddBytesReceived(bytesReceived uint64) {
	s.bytesMutex.Lock()
	defer s.bytesMutex.Unlock()

	s.bytesReceived += bytesReceived
}

// NetTotals returns the sum of all bytes received and sent across the network
// for all peers.  It is safe for concurrent access.
func (s *server) NetTotals() (uint64, uint64) {
	s.bytesMutex.Lock()
	defer s.bytesMutex.Unlock()

	return s.bytesReceived, s.bytesSent
}

// rebroadcastHandler keeps track of user submitted inventories that we have
// sent out but have not yet made it into a block. We periodically rebroadcast
// them in case our peers restarted or otherwise lost track of them.
func (s *server) rebroadcastHandler() {
	// Wait 5 min before first tx rebroadcast.
	timer := time.NewTimer(5 * time.Minute)
	pendingInvs := make(map[btcwire.InvVect]interface{})

out:
	for {
		select {
		case riv := <-s.modifyRebroadcastInv:
			switch msg := riv.(type) {
			// Incoming InvVects are added to our map of RPC txs.
			case broadcastInventoryAdd:
				pendingInvs[*msg.invVect] = msg.data

			// When an InvVect has been added to a block, we can
			// now remove it, if it was present.
			case broadcastInventoryDel:
				if _, ok := pendingInvs[*msg]; ok {
					delete(pendingInvs, *msg)
				}
			}

		case <-timer.C:
			// Any inventory we have has not made it into a block
			// yet. We periodically resubmit them until they have.
			for iv, data := range pendingInvs {
				ivCopy := iv
				s.RelayInventory(&ivCopy, data)
			}

			// Process at a random time up to 30mins (in seconds)
			// in the future.
			timer.Reset(time.Second *
				time.Duration(randomUint16Number(1800)))

		case <-s.quit:
			break out
		}
	}

	timer.Stop()

	// Drain channels before exiting so nothing is left waiting around
	// to send.
cleanup:
	for {
		select {
		case <-s.modifyRebroadcastInv:
		default:
			break cleanup
		}
	}
	s.wg.Done()
}

// Start begins accepting connections from peers.
func (s *server) Start() {
	// Already started?
	if atomic.AddInt32(&s.started, 1) != 1 {
		return
	}

	srvrLog.Trace("Starting server")

	// Start all the listeners.  There will not be any if listening is
	// disabled.
	for _, listener := range s.listeners {
		s.wg.Add(1)
		go s.listenHandler(listener)
	}

	// Start the peer handler which in turn starts the address and block
	// managers.
	s.wg.Add(1)
	go s.peerHandler()

	if s.nat != nil {
		s.wg.Add(1)
		go s.upnpUpdateThread()
	}

	if !cfg.DisableRPC {
		s.wg.Add(1)

		// Start the rebroadcastHandler, which ensures user tx received by
		// the RPC server are rebroadcast until being included in a block.
		go s.rebroadcastHandler()

		s.rpcServer.Start()
	}

	// Start the CPU miner if generation is enabled.
	if cfg.Generate {
		s.cpuMiner.Start()
	}
}

// Stop gracefully shuts down the server by stopping and disconnecting all
// peers and the main listener.
func (s *server) Stop() error {
	// Make sure this only happens once.
	if atomic.AddInt32(&s.shutdown, 1) != 1 {
		srvrLog.Infof("Server is already in the process of shutting down")
		return nil
	}

	srvrLog.Warnf("Server shutting down")

	// Stop all the listeners.  There will not be any listeners if
	// listening is disabled.
	for _, listener := range s.listeners {
		err := listener.Close()
		if err != nil {
			return err
		}
	}

	// Stop the CPU miner if needed
	s.cpuMiner.Stop()

	// Shutdown the RPC server if it's not disabled.
	if !cfg.DisableRPC {
		s.rpcServer.Stop()
	}

	// Signal the remaining goroutines to quit.
	close(s.quit)
	return nil
}

// WaitForShutdown blocks until the main listener and peer handlers are stopped.
func (s *server) WaitForShutdown() {
	s.wg.Wait()
}

// ScheduleShutdown schedules a server shutdown after the specified duration.
// It also dynamically adjusts how often to warn the server is going down based
// on remaining duration.
func (s *server) ScheduleShutdown(duration time.Duration) {
	// Don't schedule shutdown more than once.
	if atomic.AddInt32(&s.shutdownSched, 1) != 1 {
		return
	}
	srvrLog.Warnf("Server shutdown in %v", duration)
	go func() {
		remaining := duration
		tickDuration := dynamicTickDuration(remaining)
		done := time.After(remaining)
		ticker := time.NewTicker(tickDuration)
	out:
		for {
			select {
			case <-done:
				ticker.Stop()
				s.Stop()
				break out
			case <-ticker.C:
				remaining = remaining - tickDuration
				if remaining < time.Second {
					continue
				}

				// Change tick duration dynamically based on remaining time.
				newDuration := dynamicTickDuration(remaining)
				if tickDuration != newDuration {
					tickDuration = newDuration
					ticker.Stop()
					ticker = time.NewTicker(tickDuration)
				}
				srvrLog.Warnf("Server shutdown in %v", remaining)
			}
		}
	}()
}

// parseListeners splits the list of listen addresses passed in addrs into
// IPv4 and IPv6 slices and returns them.  This allows easy creation of the
// listeners on the correct interface "tcp4" and "tcp6".  It also properly
// detects addresses which apply to "all interfaces" and adds the address to
// both slices.
func parseListeners(addrs []string) ([]string, []string, bool, error) {
	ipv4ListenAddrs := make([]string, 0, len(addrs)*2)
	ipv6ListenAddrs := make([]string, 0, len(addrs)*2)
	haveWildcard := false

	for _, addr := range addrs {
		host, _, err := net.SplitHostPort(addr)
		if err != nil {
			// Shouldn't happen due to already being normalized.
			return nil, nil, false, err
		}

		// Empty host or host of * on plan9 is both IPv4 and IPv6.
		if host == "" || (host == "*" && runtime.GOOS == "plan9") {
			ipv4ListenAddrs = append(ipv4ListenAddrs, addr)
			ipv6ListenAddrs = append(ipv6ListenAddrs, addr)
			haveWildcard = true
			continue
		}

		// Parse the IP.
		ip := net.ParseIP(host)
		if ip == nil {
			return nil, nil, false, fmt.Errorf("'%s' is not a "+
				"valid IP address", host)
		}

		// To4 returns nil when the IP is not an IPv4 address, so use
		// this determine the address type.
		if ip.To4() == nil {
			ipv6ListenAddrs = append(ipv6ListenAddrs, addr)
		} else {
			ipv4ListenAddrs = append(ipv4ListenAddrs, addr)
		}
	}
	return ipv4ListenAddrs, ipv6ListenAddrs, haveWildcard, nil
}

func (s *server) upnpUpdateThread() {
	// Go off immediately to prevent code duplication, thereafter we renew
	// lease every 15 minutes.
	timer := time.NewTimer(0 * time.Second)
	lport, _ := strconv.ParseInt(activeNetParams.DefaultPort, 10, 16)
	first := true
out:
	for {
		select {
		case <-timer.C:
			// TODO(oga) pick external port  more cleverly
			// TODO(oga) know which ports we are listening to on an external net.
			// TODO(oga) if specific listen port doesn't work then ask for wildcard
			// listen port?
			// XXX this assumes timeout is in seconds.
			listenPort, err := s.nat.AddPortMapping("tcp", int(lport),
				"ppcd listen port", 0) // ppc: 20*60 incompatibility with some routers
			if err != nil {
				srvrLog.Warnf("can't add UPnP port mapping: %v", err)
			}
			if first && err == nil {
				// TODO(oga): look this up periodically to see if upnp domain changed
				// and so did ip.
				externalip, err := s.nat.GetExternalAddress()
				if err != nil {
					srvrLog.Warnf("UPnP can't get external address: %v", err)
					continue out
				}
				na := btcwire.NewNetAddressIPPort(externalip, uint16(listenPort),
					btcwire.SFNodeNetwork)
				err = s.addrManager.AddLocalAddress(na, addrmgr.UpnpPrio)
				if err != nil {
					// XXX DeletePortMapping?
				}
				srvrLog.Warnf("Successfully bound via UPnP to %s", addrmgr.NetAddressKey(na))
				first = false
			}
			timer.Reset(time.Minute * 15)
		case <-s.quit:
			break out
		}
	}

	timer.Stop()

	if err := s.nat.DeletePortMapping("tcp", int(lport), int(lport)); err != nil {
		srvrLog.Warnf("unable to remove UPnP port mapping: %v", err)
	} else {
		srvrLog.Debugf("succesfully disestablished UPnP port mapping")
	}

	s.wg.Done()
}

// newServer returns a new btcd server configured to listen on addr for the
// bitcoin network type specified by netParams.  Use start to begin accepting
// connections from peers.
func newServer(listenAddrs []string, db database.Db, netParams *btcnet.Params) (*server, error) {
<<<<<<< HEAD

=======
>>>>>>> 642e3c74
	nonce, err := btcwire.RandomUint64()
	if err != nil {
		return nil, err
	}

	amgr := addrmgr.New(cfg.DataDir, btcdLookup)

	var listeners []net.Listener
	var nat NAT
	if !cfg.DisableListen {
		ipv4Addrs, ipv6Addrs, wildcard, err :=
			parseListeners(listenAddrs)
		if err != nil {
			srvrLog.Warnf("Can not parse listeners")
			return nil, err
		}
		listeners = make([]net.Listener, 0, len(ipv4Addrs)+len(ipv6Addrs))
		discover := true
		if len(cfg.ExternalIPs) != 0 {
			discover = false
			// if this fails we have real issues.
			port, _ := strconv.ParseUint(
				activeNetParams.DefaultPort, 10, 16)

			for _, sip := range cfg.ExternalIPs {
				eport := uint16(port)
				host, portstr, err := net.SplitHostPort(sip)
				if err != nil {
					// no port, use default.
					host = sip
				} else {
					port, err := strconv.ParseUint(
						portstr, 10, 16)
					if err != nil {
						srvrLog.Warnf("Can not parse "+
							"port from %s for "+
							"externalip: %v", sip,
							err)
						continue
					}
					eport = uint16(port)
				}
				na, err := amgr.HostToNetAddress(host, eport,
					btcwire.SFNodeNetwork)
				if err != nil {
					srvrLog.Warnf("Not adding %s as "+
						"externalip: %v", sip, err)
					continue
				}

				err = amgr.AddLocalAddress(na, addrmgr.ManualPrio)
				if err != nil {
					amgrLog.Warnf("Skipping specified external IP: %v", err)
				}
			}
		} else if discover && cfg.Upnp {
			nat, err = Discover(cfg.Listeners)
			if err != nil {
				srvrLog.Warnf("Can't discover upnp: %v", err)
			}
			// nil nat here is fine, just means no upnp on network.
		}

		// TODO(oga) nonstandard port...
		if wildcard {
			port, err :=
				strconv.ParseUint(activeNetParams.DefaultPort,
					10, 16)
			if err != nil {
				// I can't think of a cleaner way to do this...
				goto nowc
			}
			addrs, err := net.InterfaceAddrs()
			for _, a := range addrs {
				ip, _, err := net.ParseCIDR(a.String())
				if err != nil {
					continue
				}
				na := btcwire.NewNetAddressIPPort(ip,
					uint16(port), btcwire.SFNodeNetwork)
				if discover {
					err = amgr.AddLocalAddress(na, addrmgr.InterfacePrio)
					if err != nil {
						amgrLog.Debugf("Skipping local address: %v", err)
					}
				}
			}
		}
	nowc:

		for _, addr := range ipv4Addrs {
			listener, err := net.Listen("tcp4", addr)
			if err != nil {
				srvrLog.Warnf("Can't listen on %s: %v", addr,
					err)
				continue
			}
			listeners = append(listeners, listener)

			if discover {
				if na, err := amgr.DeserializeNetAddress(addr); err == nil {
					err = amgr.AddLocalAddress(na, addrmgr.BoundPrio)
					if err != nil {
						amgrLog.Warnf("Skipping bound address: %v", err)
					}
				}
			}
		}

		for _, addr := range ipv6Addrs {
			listener, err := net.Listen("tcp6", addr)
			if err != nil {
				srvrLog.Warnf("Can't listen on %s: %v", addr,
					err)
				continue
			}
			listeners = append(listeners, listener)
			if discover {
				if na, err := amgr.DeserializeNetAddress(addr); err == nil {
					err = amgr.AddLocalAddress(na, addrmgr.BoundPrio)
					if err != nil {
						amgrLog.Debugf("Skipping bound address: %v", err)
					}
				}
			}
		}

		if len(listeners) == 0 {
			return nil, errors.New("no valid listen address")
		}
	}

	s := server{
		nonce:                nonce,
		listeners:            listeners,
		netParams:            netParams,
		addrManager:          amgr,
		newPeers:             make(chan *peer, cfg.MaxPeers),
		donePeers:            make(chan *peer, cfg.MaxPeers),
		banPeers:             make(chan *peer, cfg.MaxPeers),
		wakeup:               make(chan struct{}),
		query:                make(chan interface{}),
		relayInv:             make(chan relayMsg, cfg.MaxPeers),
		broadcast:            make(chan broadcastMsg, cfg.MaxPeers),
		quit:                 make(chan struct{}),
		modifyRebroadcastInv: make(chan interface{}),
		nat:                  nat,
		db:                   db,
		timeSource:           blockchain.NewMedianTime(),
	}
	bm, err := newBlockManager(&s)
	if err != nil {
		return nil, err
	}
	s.blockManager = bm
	s.txMemPool = newTxMemPool(&s)
	s.cpuMiner = newCPUMiner(&s)

	if !cfg.DisableRPC {
		s.rpcServer, err = newRPCServer(cfg.RPCListeners, &s)
		if err != nil {
			return nil, err
		}
	}

	return &s, nil
}

// dynamicTickDuration is a convenience function used to dynamically choose a
// tick duration based on remaining time.  It is primarily used during
// server shutdown to make shutdown warnings more frequent as the shutdown time
// approaches.
func dynamicTickDuration(remaining time.Duration) time.Duration {
	switch {
	case remaining <= time.Second*5:
		return time.Second
	case remaining <= time.Second*15:
		return time.Second * 5
	case remaining <= time.Minute:
		return time.Second * 15
	case remaining <= time.Minute*5:
		return time.Minute
	case remaining <= time.Minute*15:
		return time.Minute * 5
	case remaining <= time.Hour:
		return time.Minute * 15
	}
	return time.Hour
}<|MERGE_RESOLUTION|>--- conflicted
+++ resolved
@@ -19,22 +19,12 @@
 	"sync/atomic"
 	"time"
 
-<<<<<<< HEAD
 	"github.com/mably/ppcd/blockchain"
 	"github.com/mably/ppcd/database"
 	"github.com/mably/btcjson"
 	"github.com/mably/btcnet"
 	"github.com/mably/btcwire"
 	"github.com/mably/ppcd/addrmgr"
-=======
-	"github.com/btcsuite/btcd/addrmgr"
-	"github.com/btcsuite/btcd/blockchain"
-	"github.com/btcsuite/btcd/database"
-	"github.com/btcsuite/btcjson"
-	"github.com/btcsuite/btcnet"
-	"github.com/btcsuite/btcutil"
-	"github.com/btcsuite/btcwire"
->>>>>>> 642e3c74
 )
 
 const (
@@ -72,8 +62,8 @@
 // needs to be removed from the rebroadcast map
 type broadcastInventoryDel *btcwire.InvVect
 
-// relayMsg packages an inventory vector along with the newly discovered
-// inventory so the relay has access to that information.
+// server provides a bitcoin server for handling communications to and from
+// bitcoin peers.
 type relayMsg struct {
 	invVect *btcwire.InvVect
 	data    interface{}
@@ -1100,10 +1090,6 @@
 // bitcoin network type specified by netParams.  Use start to begin accepting
 // connections from peers.
 func newServer(listenAddrs []string, db database.Db, netParams *btcnet.Params) (*server, error) {
-<<<<<<< HEAD
-
-=======
->>>>>>> 642e3c74
 	nonce, err := btcwire.RandomUint64()
 	if err != nil {
 		return nil, err
