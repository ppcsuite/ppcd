// Copyright (c) 2013-2014 Conformal Systems LLC.
// Use of this source code is governed by an ISC
// license that can be found in the LICENSE file.

package addrmgr_test

import (
	"net"
	"testing"
	"time"

<<<<<<< HEAD
	"github.com/ppcsuite/btcwire"
	"github.com/ppcsuite/ppcd/addrmgr"
=======
	"github.com/btcsuite/btcd/addrmgr"
	"github.com/btcsuite/btcd/wire"
>>>>>>> 03433dad
)

// TestIPTypes ensures the various functions which determine the type of an IP
// address based on RFCs work as intended.
func TestIPTypes(t *testing.T) {
	type ipTest struct {
		in       wire.NetAddress
		rfc1918  bool
		rfc2544  bool
		rfc3849  bool
		rfc3927  bool
		rfc3964  bool
		rfc4193  bool
		rfc4380  bool
		rfc4843  bool
		rfc4862  bool
		rfc5737  bool
		rfc6052  bool
		rfc6145  bool
		rfc6598  bool
		local    bool
		valid    bool
		routable bool
	}

	newIPTest := func(ip string, rfc1918, rfc2544, rfc3849, rfc3927, rfc3964,
		rfc4193, rfc4380, rfc4843, rfc4862, rfc5737, rfc6052, rfc6145, rfc6598,
		local, valid, routable bool) ipTest {
		nip := net.ParseIP(ip)
		na := wire.NetAddress{
			Timestamp: time.Now(),
			Services:  wire.SFNodeNetwork,
			IP:        nip,
			Port:      8333,
		}
		test := ipTest{na, rfc1918, rfc2544, rfc3849, rfc3927, rfc3964, rfc4193, rfc4380,
			rfc4843, rfc4862, rfc5737, rfc6052, rfc6145, rfc6598, local, valid, routable}
		return test
	}

	tests := []ipTest{
		newIPTest("10.255.255.255", true, false, false, false, false, false,
			false, false, false, false, false, false, false, false, true, false),
		newIPTest("192.168.0.1", true, false, false, false, false, false,
			false, false, false, false, false, false, false, false, true, false),
		newIPTest("172.31.255.1", true, false, false, false, false, false,
			false, false, false, false, false, false, false, false, true, false),
		newIPTest("172.32.1.1", false, false, false, false, false, false, false, false,
			false, false, false, false, false, false, true, true),
		newIPTest("169.254.250.120", false, false, false, true, false, false,
			false, false, false, false, false, false, false, false, true, false),
		newIPTest("0.0.0.0", false, false, false, false, false, false, false,
			false, false, false, false, false, false, true, false, false),
		newIPTest("255.255.255.255", false, false, false, false, false, false,
			false, false, false, false, false, false, false, false, false, false),
		newIPTest("127.0.0.1", false, false, false, false, false, false,
			false, false, false, false, false, false, false, true, true, false),
		newIPTest("fd00:dead::1", false, false, false, false, false, true,
			false, false, false, false, false, false, false, false, true, false),
		newIPTest("2001::1", false, false, false, false, false, false,
			true, false, false, false, false, false, false, false, true, true),
		newIPTest("2001:10:abcd::1:1", false, false, false, false, false, false,
			false, true, false, false, false, false, false, false, true, false),
		newIPTest("fe80::1", false, false, false, false, false, false,
			false, false, true, false, false, false, false, false, true, false),
		newIPTest("fe80:1::1", false, false, false, false, false, false,
			false, false, false, false, false, false, false, false, true, true),
		newIPTest("64:ff9b::1", false, false, false, false, false, false,
			false, false, false, false, true, false, false, false, true, true),
		newIPTest("::ffff:abcd:ef12:1", false, false, false, false, false, false,
			false, false, false, false, false, false, false, false, true, true),
		newIPTest("::1", false, false, false, false, false, false, false, false,
			false, false, false, false, false, true, true, false),
		newIPTest("198.18.0.1", false, true, false, false, false, false, false,
			false, false, false, false, false, false, false, true, false),
		newIPTest("100.127.255.1", false, false, false, false, false, false, false,
			false, false, false, false, false, true, false, true, false),
		newIPTest("203.0.113.1", false, false, false, false, false, false, false,
			false, false, false, false, false, false, false, true, false),
	}

	t.Logf("Running %d tests", len(tests))
	for _, test := range tests {
		if rv := addrmgr.IsRFC1918(&test.in); rv != test.rfc1918 {
			t.Errorf("IsRFC1918 %s\n got: %v want: %v", test.in.IP, rv, test.rfc1918)
		}

		if rv := addrmgr.IsRFC3849(&test.in); rv != test.rfc3849 {
			t.Errorf("IsRFC3849 %s\n got: %v want: %v", test.in.IP, rv, test.rfc3849)
		}

		if rv := addrmgr.IsRFC3927(&test.in); rv != test.rfc3927 {
			t.Errorf("IsRFC3927 %s\n got: %v want: %v", test.in.IP, rv, test.rfc3927)
		}

		if rv := addrmgr.IsRFC3964(&test.in); rv != test.rfc3964 {
			t.Errorf("IsRFC3964 %s\n got: %v want: %v", test.in.IP, rv, test.rfc3964)
		}

		if rv := addrmgr.IsRFC4193(&test.in); rv != test.rfc4193 {
			t.Errorf("IsRFC4193 %s\n got: %v want: %v", test.in.IP, rv, test.rfc4193)
		}

		if rv := addrmgr.IsRFC4380(&test.in); rv != test.rfc4380 {
			t.Errorf("IsRFC4380 %s\n got: %v want: %v", test.in.IP, rv, test.rfc4380)
		}

		if rv := addrmgr.IsRFC4843(&test.in); rv != test.rfc4843 {
			t.Errorf("IsRFC4843 %s\n got: %v want: %v", test.in.IP, rv, test.rfc4843)
		}

		if rv := addrmgr.IsRFC4862(&test.in); rv != test.rfc4862 {
			t.Errorf("IsRFC4862 %s\n got: %v want: %v", test.in.IP, rv, test.rfc4862)
		}

		if rv := addrmgr.IsRFC6052(&test.in); rv != test.rfc6052 {
			t.Errorf("isRFC6052 %s\n got: %v want: %v", test.in.IP, rv, test.rfc6052)
		}

		if rv := addrmgr.IsRFC6145(&test.in); rv != test.rfc6145 {
			t.Errorf("IsRFC1918 %s\n got: %v want: %v", test.in.IP, rv, test.rfc6145)
		}

		if rv := addrmgr.IsLocal(&test.in); rv != test.local {
			t.Errorf("IsLocal %s\n got: %v want: %v", test.in.IP, rv, test.local)
		}

		if rv := addrmgr.IsValid(&test.in); rv != test.valid {
			t.Errorf("IsValid %s\n got: %v want: %v", test.in.IP, rv, test.valid)
		}

		if rv := addrmgr.IsRoutable(&test.in); rv != test.routable {
			t.Errorf("IsRoutable %s\n got: %v want: %v", test.in.IP, rv, test.routable)
		}
	}
}

// TestGroupKey tests the GroupKey function to ensure it properly groups various
// IP addresses.
func TestGroupKey(t *testing.T) {
	tests := []struct {
		name     string
		ip       string
		expected string
	}{
		// Local addresses.
		{name: "ipv4 localhost", ip: "127.0.0.1", expected: "local"},
		{name: "ipv6 localhost", ip: "::1", expected: "local"},
		{name: "ipv4 zero", ip: "0.0.0.0", expected: "local"},
		{name: "ipv4 first octet zero", ip: "0.1.2.3", expected: "local"},

		// Unroutable addresses.
		{name: "ipv4 invalid bcast", ip: "255.255.255.255", expected: "unroutable"},
		{name: "ipv4 rfc1918 10/8", ip: "10.1.2.3", expected: "unroutable"},
		{name: "ipv4 rfc1918 172.16/12", ip: "172.16.1.2", expected: "unroutable"},
		{name: "ipv4 rfc1918 192.168/16", ip: "192.168.1.2", expected: "unroutable"},
		{name: "ipv6 rfc3849 2001:db8::/32", ip: "2001:db8::1234", expected: "unroutable"},
		{name: "ipv4 rfc3927 169.254/16", ip: "169.254.1.2", expected: "unroutable"},
		{name: "ipv6 rfc4193 fc00::/7", ip: "fc00::1234", expected: "unroutable"},
		{name: "ipv6 rfc4843 2001:10::/28", ip: "2001:10::1234", expected: "unroutable"},
		{name: "ipv6 rfc4862 fe80::/64", ip: "fe80::1234", expected: "unroutable"},

		// IPv4 normal.
		{name: "ipv4 normal class a", ip: "12.1.2.3", expected: "12.1.0.0"},
		{name: "ipv4 normal class b", ip: "173.1.2.3", expected: "173.1.0.0"},
		{name: "ipv4 normal class c", ip: "196.1.2.3", expected: "196.1.0.0"},

		// IPv6/IPv4 translations.
		{name: "ipv6 rfc3964 with ipv4 encap", ip: "2002:0c01:0203::", expected: "12.1.0.0"},
		{name: "ipv6 rfc4380 toredo ipv4", ip: "2001:0:1234::f3fe:fdfc", expected: "12.1.0.0"},
		{name: "ipv6 rfc6052 well-known prefix with ipv4", ip: "64:ff9b::0c01:0203", expected: "12.1.0.0"},
		{name: "ipv6 rfc6145 translated ipv4", ip: "::ffff:0:0c01:0203", expected: "12.1.0.0"},

		// Tor.
		{name: "ipv6 tor onioncat", ip: "fd87:d87e:eb43:1234::5678", expected: "tor:2"},
		{name: "ipv6 tor onioncat 2", ip: "fd87:d87e:eb43:1245::6789", expected: "tor:2"},
		{name: "ipv6 tor onioncat 3", ip: "fd87:d87e:eb43:1345::6789", expected: "tor:3"},

		// IPv6 normal.
		{name: "ipv6 normal", ip: "2602:100::1", expected: "2602:100::"},
		{name: "ipv6 normal 2", ip: "2602:0100::1234", expected: "2602:100::"},
		{name: "ipv6 hurricane electric", ip: "2001:470:1f10:a1::2", expected: "2001:470:1000::"},
		{name: "ipv6 hurricane electric 2", ip: "2001:0470:1f10:a1::2", expected: "2001:470:1000::"},
	}

	for i, test := range tests {
		nip := net.ParseIP(test.ip)
		na := wire.NetAddress{
			Timestamp: time.Now(),
			Services:  wire.SFNodeNetwork,
			IP:        nip,
			Port:      8333,
		}
		if key := addrmgr.GroupKey(&na); key != test.expected {
			t.Errorf("TestGroupKey #%d (%s): unexpected group key "+
				"- got '%s', want '%s'", i, test.name,
				key, test.expected)
		}
	}
}<|MERGE_RESOLUTION|>--- conflicted
+++ resolved
@@ -9,13 +9,8 @@
 	"testing"
 	"time"
 
-<<<<<<< HEAD
-	"github.com/ppcsuite/btcwire"
+	"github.com/ppcsuite/ppcd/wire"
 	"github.com/ppcsuite/ppcd/addrmgr"
-=======
-	"github.com/btcsuite/btcd/addrmgr"
-	"github.com/btcsuite/btcd/wire"
->>>>>>> 03433dad
 )
 
 // TestIPTypes ensures the various functions which determine the type of an IP
