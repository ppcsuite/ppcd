--- conflicted
+++ resolved
@@ -10,17 +10,10 @@
 	"testing"
 	"time"
 
-<<<<<<< HEAD
-	"github.com/ppcsuite/btcutil"
-	"github.com/ppcsuite/ppcd/blockchain"
+	"github.com/btcsuite/btcutil"
 	"github.com/ppcsuite/ppcd/chaincfg"
+	"github.com/ppcsuite/ppcd/chaincfg/chainhash"
 	"github.com/ppcsuite/ppcd/wire"
-=======
-	"github.com/btcsuite/btcd/chaincfg"
-	"github.com/btcsuite/btcd/chaincfg/chainhash"
-	"github.com/btcsuite/btcd/wire"
-	"github.com/btcsuite/btcutil"
->>>>>>> 16327141
 )
 
 // TestSequenceLocksActive tests the SequenceLockActive function to ensure it
@@ -160,13 +153,8 @@
 func TestCheckBlockSanity(t *testing.T) {
 	powLimit := chaincfg.MainNetParams.PowLimit
 	block := btcutil.NewBlock(&Block100000)
-<<<<<<< HEAD
-	timeSource := blockchain.NewMedianTime()
-	err := blockchain.CheckBlockSanity(&chaincfg.MainNetParams, block, powLimit, timeSource)
-=======
 	timeSource := NewMedianTime()
 	err := CheckBlockSanity(block, powLimit, timeSource)
->>>>>>> 16327141
 	if err != nil {
 		t.Errorf("CheckBlockSanity: %v", err)
 	}
@@ -175,11 +163,7 @@
 	// second fails.
 	timestamp := block.MsgBlock().Header.Timestamp
 	block.MsgBlock().Header.Timestamp = timestamp.Add(time.Nanosecond)
-<<<<<<< HEAD
-	err = blockchain.CheckBlockSanity(&chaincfg.MainNetParams, block, powLimit, timeSource)
-=======
 	err = CheckBlockSanity(block, powLimit, timeSource)
->>>>>>> 16327141
 	if err == nil {
 		t.Errorf("CheckBlockSanity: error is nil when it shouldn't be")
 	}
@@ -257,23 +241,6 @@
 var Block100000 = wire.MsgBlock{
 	Header: wire.BlockHeader{
 		Version: 1,
-<<<<<<< HEAD
-		PrevBlock: wire.ShaHash([32]byte{ // Make go vet happy.
-			0x19, 0xa7, 0xd8, 0x3e, 0x44, 0x13, 0x25, 0x10,
-			0xb8, 0x91, 0x79, 0xda, 0xe5, 0x28, 0x89, 0x16,
-			0x8b, 0x73, 0x03, 0x78, 0xc7, 0xb4, 0xbc, 0xf2,
-			0x5c, 0xa8, 0x71, 0xa7, 0x9b, 0x78, 0xd8, 0x2e,
-		}), // 2ed8789ba771a85cf2bcb4c77803738b168928e5da7991b8102513443ed8a719
-		MerkleRoot: wire.ShaHash([32]byte{ // Make go vet happy.
-			0xf3, 0x90, 0x05, 0x32, 0xa4, 0xfa, 0x02, 0x70,
-			0x9c, 0xf9, 0x35, 0x11, 0x26, 0xf6, 0xf9, 0x07,
-			0x2d, 0x9f, 0x97, 0xaf, 0x19, 0xb3, 0xa2, 0x55,
-			0xc3, 0xc1, 0x4f, 0x1b, 0xfe, 0x23, 0xb5, 0xa7,
-		}), // a7b523fe1b4fc1c355a2b319af979f2d07f9f6261135f99c7002faa4320590f3
-		Timestamp: time.Unix(1394105276, 0), // 2014-03-06 12:27:56 +0100 CET
-		Bits:      422443218,                // 453281356
-		Nonce:     3272548896,               // 274148111
-=======
 		PrevBlock: chainhash.Hash([32]byte{ // Make go vet happy.
 			0x50, 0x12, 0x01, 0x19, 0x17, 0x2a, 0x61, 0x04,
 			0x21, 0xa6, 0xc3, 0x01, 0x1d, 0xd3, 0x30, 0xd9,
@@ -289,7 +256,6 @@
 		Timestamp: time.Unix(1293623863, 0), // 2010-12-29 11:57:43 +0000 UTC
 		Bits:      0x1b04864c,               // 453281356
 		Nonce:     0x10572b0f,               // 274148111
->>>>>>> 16327141
 	},
 	Transactions: []*wire.MsgTx{
 		{
@@ -302,13 +268,6 @@
 						Index: 0xffffffff,
 					},
 					SignatureScript: []byte{
-<<<<<<< HEAD
-						0x03, 0x9e, 0x86, 0x01, 0x06, 0x2f, 0x50, 0x32,
-						0x53, 0x48, 0x2f, 0x04, 0xbd, 0x5b, 0x18, 0x53,
-						0x08, 0xf8, 0x02, 0xa4, 0xa5, 0xaf, 0x0a, 0x00,
-						0x00, 0x0d, 0x2f, 0x73, 0x74, 0x72, 0x61, 0x74,
-						0x75, 0x6d, 0x50, 0x6f, 0x6f, 0x6c, 0x2f,
-=======
 						0x04, 0x4c, 0x86, 0x04, 0x1b, 0x02, 0x06, 0x02,
 					},
 					Sequence: 0xffffffff,
@@ -506,7 +465,6 @@
 						0xdb, 0xfd, 0xd5, 0xaa, 0xd3, 0xe0, 0x63, 0xce,
 						0x6a, 0xf4, 0xcf, 0xaa, 0xea, 0x4e, 0xa1, 0x4f,
 						0xbb, // 65-byte pubkey
->>>>>>> 16327141
 					},
 					Sequence: 0,
 				},
