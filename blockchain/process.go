--- conflicted
+++ resolved
@@ -7,13 +7,8 @@
 import (
 	"fmt"
 
-<<<<<<< HEAD
 	"github.com/ppcsuite/btcutil"
-	"github.com/ppcsuite/btcwire"
-=======
-	"github.com/btcsuite/btcd/wire"
-	"github.com/btcsuite/btcutil"
->>>>>>> 03433dad
+	"github.com/ppcsuite/ppcd/wire"
 )
 
 // BehaviorFlags is a bitmask defining tweaks to the normal behavior when
@@ -60,14 +55,10 @@
 //
 // The flags do not modify the behavior of this function directly, however they
 // are needed to pass along to maybeAcceptBlock.
-<<<<<<< HEAD
-func (b *BlockChain) processOrphans(hash *btcwire.ShaHash, timeSource MedianTimeSource, flags BehaviorFlags) error {
+func (b *BlockChain) processOrphans(hash *wire.ShaHash, timeSource MedianTimeSource, flags BehaviorFlags) error {
 
 	defer timeTrack(now(), fmt.Sprintf("processOrphans(%v)", hash))
 
-=======
-func (b *BlockChain) processOrphans(hash *wire.ShaHash, flags BehaviorFlags) error {
->>>>>>> 03433dad
 	// Start with processing at least the passed hash.  Leave a little room
 	// for additional orphan blocks that need to be processed without
 	// needing to grow the array in the common case.
