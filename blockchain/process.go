--- conflicted
+++ resolved
@@ -8,14 +8,9 @@
 	"fmt"
 	"time"
 
-<<<<<<< HEAD
-	"github.com/ppcsuite/btcutil"
-	"github.com/ppcsuite/ppcd/wire"
-=======
-	"github.com/btcsuite/btcd/chaincfg/chainhash"
-	"github.com/btcsuite/btcd/database"
-	"github.com/btcsuite/btcutil"
->>>>>>> 16327141
+	"github.com/ppcsuite/ppcd/chaincfg/chainhash"
+	"github.com/ppcsuite/ppcd/database"
+	"github.com/ppcsuite/ppcutil"
 )
 
 // BehaviorFlags is a bitmask defining tweaks to the normal behavior when
@@ -83,16 +78,9 @@
 //
 // The flags do not modify the behavior of this function directly, however they
 // are needed to pass along to maybeAcceptBlock.
-<<<<<<< HEAD
-func (b *BlockChain) processOrphans(hash *wire.ShaHash, timeSource MedianTimeSource, flags BehaviorFlags) error {
-
-	defer timeTrack(now(), fmt.Sprintf("processOrphans(%v)", hash))
-
-=======
 //
 // This function MUST be called with the chain state lock held (for writes).
 func (b *BlockChain) processOrphans(hash *chainhash.Hash, flags BehaviorFlags) error {
->>>>>>> 16327141
 	// Start with processing at least the passed hash.  Leave a little room
 	// for additional orphan blocks that need to be processed without
 	// needing to grow the array in the common case.
@@ -130,11 +118,7 @@
 			b.ppcOrphanBlockRemoved(orphan.block)
 
 			// Potentially accept the block into the block chain.
-<<<<<<< HEAD
-			err := b.maybeAcceptBlock(orphan.block, timeSource, flags)
-=======
 			_, err := b.maybeAcceptBlock(orphan.block, flags)
->>>>>>> 16327141
 			if err != nil {
 				return err
 			}
@@ -153,14 +137,6 @@
 // blocks, ensuring blocks follow all rules, orphan handling, and insertion into
 // the block chain along with best chain selection and reorganization.
 //
-<<<<<<< HEAD
-// It returns a bool which indicates whether or not the block is an orphan and
-// any errors that occurred during processing.  The returned bool is only valid
-// when the error is nil.
-func (b *BlockChain) ProcessBlock(block *btcutil.Block, timeSource MedianTimeSource, flags BehaviorFlags) (bool, error) {
-
-	defer timeTrack(now(), fmt.Sprintf("ProcessBlock(%v)", slice(block.Sha())[0]))
-=======
 // When no errors occurred during processing, the first return value indicates
 // whether or not the block is on the main chain and the second indicates
 // whether or not the block is an orphan.
@@ -169,7 +145,6 @@
 func (b *BlockChain) ProcessBlock(block *btcutil.Block, flags BehaviorFlags) (bool, bool, error) {
 	b.chainLock.Lock()
 	defer b.chainLock.Unlock()
->>>>>>> 16327141
 
 	fastAdd := flags&BFFastAdd == BFFastAdd
 
@@ -199,11 +174,7 @@
 	}
 
 	// Perform preliminary sanity checks on the block and its transactions.
-<<<<<<< HEAD
-	err = checkBlockSanity(b.chainParams, block, b.chainParams.PowLimit, timeSource, flags)
-=======
 	err = checkBlockSanity(block, b.chainParams.PowLimit, b.timeSource, flags)
->>>>>>> 16327141
 	if err != nil {
 		return false, false, err
 	}
@@ -244,38 +215,13 @@
 				str := fmt.Sprintf("block target difficulty of %064x "+
 					"is too low when compared to the previous "+
 					"checkpoint", currentTarget)
-<<<<<<< HEAD
-				return false, ruleError(ErrDifficultyTooLow, str)
-			}*/
-=======
 				return false, false, ruleError(ErrDifficultyTooLow, str)
 			}
->>>>>>> 16327141
 		}
 	}
 
 	// Handle orphan blocks.
 	prevHash := &blockHeader.PrevBlock
-<<<<<<< HEAD
-	if !prevHash.IsEqual(zeroHash) {
-		prevHashExists, err := b.blockExists(prevHash)
-		if err != nil {
-			return false, err
-		}
-		if !prevHashExists {
-			if !dryRun {
-				// ppc: processing
-				ppcErr := b.ppcProcessOrphan(block)
-				if ppcErr != nil {
-					return false, ppcErr
-				}
-				log.Infof("Adding orphan block %v with parent %v",
-					blockHash, prevHash)
-				b.addOrphanBlock(block)
-			}
-			return true, nil
-		}
-=======
 	prevHashExists, err := b.blockExists(prevHash)
 	if err != nil {
 		return false, false, err
@@ -285,40 +231,21 @@
 		b.addOrphanBlock(block)
 
 		return false, true, nil
->>>>>>> 16327141
 	}
 
 	// The block has passed all context independent checks and appears sane
 	// enough to potentially accept it into the block chain.
-<<<<<<< HEAD
-	err = b.maybeAcceptBlock(block, timeSource, flags)
-=======
 	isMainChain, err := b.maybeAcceptBlock(block, flags)
->>>>>>> 16327141
-	if err != nil {
-		return false, false, err
-	}
-
-<<<<<<< HEAD
-	// Don't process any orphans or log when the dry run flag is set.
-	if !dryRun {
-		// Accept any orphan blocks that depend on this block (they are
-		// no longer orphans) and repeat for those accepted blocks until
-		// there are no more.
-		err := b.processOrphans(blockHash, timeSource, flags)
-		if err != nil {
-			return false, err
-		}
-
-		log.Debugf("Accepted block %v", blockHash)
-=======
+	if err != nil {
+		return false, false, err
+	}
+
 	// Accept any orphan blocks that depend on this block (they are
 	// no longer orphans) and repeat for those accepted blocks until
 	// there are no more.
 	err = b.processOrphans(blockHash, flags)
 	if err != nil {
 		return false, false, err
->>>>>>> 16327141
 	}
 
 	log.Debugf("Accepted block %v", blockHash)
