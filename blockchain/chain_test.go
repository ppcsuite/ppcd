--- conflicted
+++ resolved
@@ -9,17 +9,10 @@
 	"testing"
 	"time"
 
-<<<<<<< HEAD
-	"github.com/ppcsuite/btcutil"
-	"github.com/ppcsuite/ppcd/blockchain"
+	"github.com/btcsuite/btcutil"
 	"github.com/ppcsuite/ppcd/chaincfg"
+	"github.com/ppcsuite/ppcd/chaincfg/chainhash"
 	"github.com/ppcsuite/ppcd/wire"
-=======
-	"github.com/btcsuite/btcd/chaincfg"
-	"github.com/btcsuite/btcd/chaincfg/chainhash"
-	"github.com/btcsuite/btcd/wire"
-	"github.com/btcsuite/btcutil"
->>>>>>> 16327141
 )
 
 // TestHaveBlock tests the HaveBlock API to ensure proper functionality.
@@ -52,21 +45,9 @@
 	}
 	defer teardownFunc()
 
-<<<<<<< HEAD
-	// Since we're not dealing with the real block chain, disable
-	// checkpoints and set the coinbase maturity to 1.
-	chain.DisableCheckpoints(true)
-	// ppc:
-	// blockchain.TstSetCoinbaseMaturity(1)
-	originalMaturity := chain.SetCoinbaseMaturity(1)
-	defer func() {
-		chain.SetCoinbaseMaturity(originalMaturity)
-	}()
-=======
 	// Since we're not dealing with the real block chain, set the coinbase
 	// maturity to 1.
 	chain.TstSetCoinbaseMaturity(1)
->>>>>>> 16327141
 
 	for i := 1; i < len(blocks); i++ {
 		_, isOrphan, err := chain.ProcessBlock(blocks[i], BFNone)
