--- conflicted
+++ resolved
@@ -8,11 +8,6 @@
 	"strconv"
 	"testing"
 	"time"
-<<<<<<< HEAD
-
-	"github.com/ppcsuite/ppcd/blockchain"
-=======
->>>>>>> 16327141
 )
 
 // TestMedianTime tests the medianTime implementation.
