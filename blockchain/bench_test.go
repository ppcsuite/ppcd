// Copyright (c) 2015 The btcsuite developers
// Use of this source code is governed by an ISC
// license that can be found in the LICENSE file.

package blockchain

import (
	"testing"

<<<<<<< HEAD
	"github.com/ppcsuite/btcutil"
	"github.com/ppcsuite/ppcd/blockchain"
=======
	"github.com/btcsuite/btcutil"
>>>>>>> 16327141
)

// BenchmarkIsCoinBase performs a simple benchmark against the IsCoinBase
// function.
func BenchmarkIsCoinBase(b *testing.B) {
	tx, _ := btcutil.NewBlock(&Block100000).Tx(1)
	b.ResetTimer()
	for i := 0; i < b.N; i++ {
		IsCoinBase(tx)
	}
}

// BenchmarkIsCoinBaseTx performs a simple benchmark against the IsCoinBaseTx
// function.
func BenchmarkIsCoinBaseTx(b *testing.B) {
	tx := Block100000.Transactions[1]
	b.ResetTimer()
	for i := 0; i < b.N; i++ {
		IsCoinBaseTx(tx)
	}
}<|MERGE_RESOLUTION|>--- conflicted
+++ resolved
@@ -7,12 +7,7 @@
 import (
 	"testing"
 
-<<<<<<< HEAD
 	"github.com/ppcsuite/btcutil"
-	"github.com/ppcsuite/ppcd/blockchain"
-=======
-	"github.com/btcsuite/btcutil"
->>>>>>> 16327141
 )
 
 // BenchmarkIsCoinBase performs a simple benchmark against the IsCoinBase
