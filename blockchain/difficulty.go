--- conflicted
+++ resolved
@@ -8,42 +8,7 @@
 	"math/big"
 	"time"
 
-<<<<<<< HEAD
-	"github.com/ppcsuite/ppcd/wire"
-)
-
-const (
-	// targetTimespan is the desired amount of time that should elapse
-	// before block difficulty requirement is examined to determine how
-	// it should be changed in order to maintain the desired block
-	// generation rate.
-	targetTimespan = time.Hour * 24 * 14
-
-	// targetSpacing is the desired amount of time to generate each block.
-	targetSpacing = time.Minute * 10
-
-	// BlocksPerRetarget is the number of blocks between each difficulty
-	// retarget.  It is calculated based on the desired block generation
-	// rate.
-	BlocksPerRetarget = int32(targetTimespan / targetSpacing)
-
-	// retargetAdjustmentFactor is the adjustment factor used to limit
-	// the minimum and maximum amount of adjustment that can occur between
-	// difficulty retargets.
-	retargetAdjustmentFactor = 4
-
-	// minRetargetTimespan is the minimum amount of adjustment that can
-	// occur between difficulty retargets.  It equates to 25% of the
-	// previous difficulty.
-	minRetargetTimespan = int64(targetTimespan / retargetAdjustmentFactor)
-
-	// maxRetargetTimespan is the maximum amount of adjustment that can
-	// occur between difficulty retargets.  It equates to 400% of the
-	// previous difficulty.
-	maxRetargetTimespan = int64(targetTimespan * retargetAdjustmentFactor)
-=======
-	"github.com/btcsuite/btcd/chaincfg/chainhash"
->>>>>>> 16327141
+	"github.com/ppcsuite/btcd/chaincfg/chainhash"
 )
 
 var (
