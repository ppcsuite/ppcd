--- conflicted
+++ resolved
@@ -195,7 +195,6 @@
 	// the stack.
 	ErrScriptValidation
 
-<<<<<<< HEAD
 	// Peercoin errors
 
 	// ErrProofOfStakeCheck indicates the result of executing peercoin
@@ -241,7 +240,6 @@
 	// was already used and block was rejected to prevent block-flood
 	// attack.
 	ErrDuplicateStake
-=======
 	// ErrUnexpectedWitness indicates that a block includes transactions
 	// with witness data, but doesn't also have a witness commitment within
 	// the coinbase transaction.
@@ -267,12 +265,10 @@
 	// current chain tip. This is not a block validation rule, but is required
 	// for block proposals submitted via getblocktemplate RPC.
 	ErrPrevBlockNotBest
->>>>>>> 16327141
 )
 
 // Map of ErrorCode values back to their constant names for pretty printing.
 var errorCodeStrings = map[ErrorCode]string{
-<<<<<<< HEAD
 	ErrDuplicateBlock:        "ErrDuplicateBlock",
 	ErrBlockTooBig:           "ErrBlockTooBig",
 	ErrBlockVersionTooOld:    "ErrBlockVersionTooOld",
@@ -313,18 +309,17 @@
 	ErrScriptValidation:      "ErrScriptValidation",
 
 	// Peercoin
-	ErrProofOfStakeCheck:      "ErrProofOfStakeCheck",
-	ErrEmptyTxOut:             "ErrEmptyTxOut",
-	ErrEarlierTimestamp:       "ErrEarlierTimestamp",
-	ErrBadCoinstakeValue:      "ErrBadCoinstakeValue",
-	ErrInsufficientFee:        "ErrInsufficientFee",
-	ErrWrongCoinstakePosition: "ErrWrongCoinstakePosition",
-	ErrCoinbaseNotEmpty:       "ErrCoinbaseNotEmpty",
-	ErrCoinstakeTimeViolation: "ErrCoinstakeTimeViolation",
-	ErrBlockBeforeTx:          "ErrBlockBeforeTx",
-	ErrBadBlockSignature:      "ErrBadBlockSignature",
-	ErrDuplicateStake:         "ErrDuplicateStake",
-=======
+	ErrProofOfStakeCheck:         "ErrProofOfStakeCheck",
+	ErrEmptyTxOut:                "ErrEmptyTxOut",
+	ErrEarlierTimestamp:          "ErrEarlierTimestamp",
+	ErrBadCoinstakeValue:         "ErrBadCoinstakeValue",
+	ErrInsufficientFee:           "ErrInsufficientFee",
+	ErrWrongCoinstakePosition:    "ErrWrongCoinstakePosition",
+	ErrCoinbaseNotEmpty:          "ErrCoinbaseNotEmpty",
+	ErrCoinstakeTimeViolation:    "ErrCoinstakeTimeViolation",
+	ErrBlockBeforeTx:             "ErrBlockBeforeTx",
+	ErrBadBlockSignature:         "ErrBadBlockSignature",
+	ErrDuplicateStake:            "ErrDuplicateStake",
 	ErrDuplicateBlock:            "ErrDuplicateBlock",
 	ErrBlockTooBig:               "ErrBlockTooBig",
 	ErrBlockVersionTooOld:        "ErrBlockVersionTooOld",
@@ -368,7 +363,6 @@
 	ErrPreviousBlockUnknown:      "ErrPreviousBlockUnknown",
 	ErrInvalidAncestorBlock:      "ErrInvalidAncestorBlock",
 	ErrPrevBlockNotBest:          "ErrPrevBlockNotBest",
->>>>>>> 16327141
 }
 
 // String returns the ErrorCode as a human-readable name.
