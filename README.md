ppcd
====

[![Build Status](https://travis-ci.org/ppcsuite/ppcd.png?branch=master)](https://travis-ci.org/ppcsuite/ppcd)
[![tip for next commit](http://peer4commit.com/projects/130.svg)](http://peer4commit.com/projects/130)

ppcd is an alternative full node peercoin implementation written in Go (golang) based on Conformal btcd code.

This project is currently under active development and not usable in production.

It properly downloads, validates, and serves the block chain using the exact
rules (including bugs) for block acceptance as Peercoin Core.  We have taken
great care to avoid ppcd causing a fork to the block chain.

It also relays newly mined/minted blocks, maintains a transaction pool, and
relays individual transactions that have not yet made it into a block.  It ensures
all transactions admitted to the pool follow the rules required by the block chain
and also includes the same checks which filter transactions based on
miner/minter requirements ("standard" transactions) as Peercoin Core.

One key difference between ppcd and Peercoin Core is that ppcd does *NOT* include
wallet functionality and this was a very intentional design decision.  See the
blog entry [here](https://blog.conformal.com/btcd-not-your-moms-bitcoin-daemon)
for more details.  This means you can't actually make or receive payments
directly with btcd.  That functionality is provided by the
[btcwallet](https://github.com/btcsuite/btcwallet) and
[btcgui](https://github.com/btcsuite/btcgui) projects which are both under
active development.

## Requirements

[Go](http://golang.org) 1.3 or newer.

## Installation

#### Build from Source

https://github.com/ppcsuite/ppcd/releases

#### Linux/BSD/MacOSX/POSIX - Build from Source

- Install Go according to the installation instructions here:
  http://golang.org/doc/install

- Run the following command to obtain btcd, all dependencies, and install it:
```$ go get github.com/ppcsuite/ppcd/...```

```bash
$ go get github.com/ppcsuite/ppcd/...
```

- btcd (and utilities) will now be installed in either ```$GOROOT/bin``` or
```$GOPATH/bin``` depending on your configuration.  If you did not already
add the bin directory to your system path during Go installation, we
recommend you do so now.

## Updating

#### Build from Source

Install a newer MSI

#### Linux/BSD/MacOSX/POSIX - Build from Source

- Run the following command to update btcd, all dependencies, and install it:
```$ go get -u -v github.com/ppcsuite/ppcd/...```

```bash
$ go get -u -v github.com/ppcsuite/ppcd/...
```

## Getting Started

ppcd has several configuration options avilable to tweak how it runs, but all
of the basic operations described in the intro section work with zero
configuration.

#### Windows

Launch ppcd from your installation folder.

#### Linux/BSD/POSIX/Source

```bash
$ ./ppcd
````

## IRC

<<<<<<< HEAD
- chat.freenode.net:6697
- channel #ppcd
=======
- irc.freenode.net
- channel #btcd
- [webchat](https://webchat.freenode.net/?channels=btcd)
>>>>>>> 5f8dbab4

## Forum

- http://www.peercointalk.org

## Issue Tracker

The [integrated github issue tracker](https://github.com/ppcsuite/ppcd/issues)
is used for this project.

## Documentation

The documentation is a work-in-progress.  It uses the [github wiki](https://github.com/ppcsuite/ppcd/wiki) facility.

<!--## GPG Verification Key

All official release tags are signed by Conformal so users can ensure the code
has not been tampered with and is coming from the btcsuite developers.  To
verify the signature perform the following:

- Download the public key from the Conformal website at
https://opensource.conformal.com/GIT-GPG-KEY-conformal.txt

- Import the public key into your GPG keyring:
```bash
gpg --import GIT-GPG-KEY-conformal.txt
```

- Verify the release tag with the following command where `TAG_NAME` is a
placeholder for the specific tag:
```bash
git tag -v TAG_NAME
```
-->
## License

btcd and ppcd are licensed under the [copyfree](http://copyfree.org) ISC License.<|MERGE_RESOLUTION|>--- conflicted
+++ resolved
@@ -87,14 +87,9 @@
 
 ## IRC
 
-<<<<<<< HEAD
 - chat.freenode.net:6697
 - channel #ppcd
-=======
-- irc.freenode.net
-- channel #btcd
 - [webchat](https://webchat.freenode.net/?channels=btcd)
->>>>>>> 5f8dbab4
 
 ## Forum
 
