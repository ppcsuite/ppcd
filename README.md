--- conflicted
+++ resolved
@@ -57,11 +57,7 @@
 ```$ go get github.com/ppcsuite/ppcd/...```
 
 ```bash
-<<<<<<< HEAD
 $ go get github.com/ppcsuite/ppcd/...
-=======
-$ go get -u github.com/btcsuite/btcd/...
->>>>>>> 3aac3bda
 ```
 
 - btcd (and utilities) will now be installed in either ```$GOROOT/bin``` or
