// Copyright (c) 2013 Conformal Systems LLC.
// Use of this source code is governed by an ISC
// license that can be found in the LICENSE file.

package main

import (
	"fmt"
	"os"
	"path/filepath"

<<<<<<< HEAD
=======
	"github.com/btcsuite/btcd/chaincfg"
	"github.com/btcsuite/btcd/database"
	_ "github.com/btcsuite/btcd/database/ldb"
	"github.com/btcsuite/btcd/wire"
	"github.com/btcsuite/btcutil"
>>>>>>> c6bc8ac1
	flags "github.com/btcsuite/go-flags"
	"github.com/ppcsuite/ppcd/chaincfg"
	"github.com/ppcsuite/btcutil"
	"github.com/ppcsuite/ppcd/database"
	_ "github.com/ppcsuite/ppcd/database/ldb"
	"github.com/ppcsuite/ppcd/wire"
)

const (
	minCandidates        = 1
	maxCandidates        = 20
	defaultNumCandidates = 5
	defaultDbType        = "leveldb"
)

var (
	btcdHomeDir     = btcutil.AppDataDir("ppcd", false)
	defaultDataDir  = filepath.Join(btcdHomeDir, "data")
	knownDbTypes    = database.SupportedDBs()
	activeNetParams = &chaincfg.MainNetParams
)

// config defines the configuration options for findcheckpoint.
//
// See loadConfig for details on the configuration load process.
type config struct {
	DataDir        string `short:"b" long:"datadir" description:"Location of the btcd data directory"`
	DbType         string `long:"dbtype" description:"Database backend to use for the Block Chain"`
	TestNet3       bool   `long:"testnet" description:"Use the test network"`
	RegressionTest bool   `long:"regtest" description:"Use the regression test network"`
	SimNet         bool   `long:"simnet" description:"Use the simulation test network"`
	NumCandidates  int    `short:"n" long:"numcandidates" description:"Max num of checkpoint candidates to show {1-20}"`
	UseGoOutput    bool   `short:"g" long:"gooutput" description:"Display the candidates using Go syntax that is ready to insert into the btcchain checkpoint list"`
}

// validDbType returns whether or not dbType is a supported database type.
func validDbType(dbType string) bool {
	for _, knownType := range knownDbTypes {
		if dbType == knownType {
			return true
		}
	}

	return false
}

// netName returns the name used when referring to a bitcoin network.  At the
// time of writing, btcd currently places blocks for testnet version 3 in the
// data and log directory "testnet", which does not match the Name field of the
// chaincfg parameters.  This function can be used to override this directory name
// as "testnet" when the passed active network matches wire.TestNet3.
//
// A proper upgrade to move the data and log directories for this network to
// "testnet3" is planned for the future, at which point this function can be
// removed and the network parameter's name used instead.
<<<<<<< HEAD
func netName(netParams *chaincfg.Params) string {
	switch netParams.Net {
=======
func netName(chainParams *chaincfg.Params) string {
	switch chainParams.Net {
>>>>>>> c6bc8ac1
	case wire.TestNet3:
		return "testnet"
	default:
		return chainParams.Name
	}
}

// loadConfig initializes and parses the config using command line options.
func loadConfig() (*config, []string, error) {
	// Default config.
	cfg := config{
		DataDir:       defaultDataDir,
		DbType:        defaultDbType,
		NumCandidates: defaultNumCandidates,
	}

	// Parse command line options.
	parser := flags.NewParser(&cfg, flags.Default)
	remainingArgs, err := parser.Parse()
	if err != nil {
		if e, ok := err.(*flags.Error); !ok || e.Type != flags.ErrHelp {
			parser.WriteHelp(os.Stderr)
		}
		return nil, nil, err
	}

	// Multiple networks can't be selected simultaneously.
	funcName := "loadConfig"
	numNets := 0
	// Count number of network flags passed; assign active network params
	// while we're at it
	if cfg.TestNet3 {
		numNets++
		activeNetParams = &chaincfg.TestNet3Params
	}
	if cfg.RegressionTest {
		numNets++
		activeNetParams = &chaincfg.RegressionNetParams
	}
	if cfg.SimNet {
		numNets++
		activeNetParams = &chaincfg.SimNetParams
	}
	if numNets > 1 {
		str := "%s: The testnet, regtest, and simnet params can't be " +
			"used together -- choose one of the three"
		err := fmt.Errorf(str, funcName)
		fmt.Fprintln(os.Stderr, err)
		parser.WriteHelp(os.Stderr)
		return nil, nil, err
	}

	// Validate database type.
	if !validDbType(cfg.DbType) {
		str := "%s: The specified database type [%v] is invalid -- " +
			"supported types %v"
		err := fmt.Errorf(str, "loadConfig", cfg.DbType, knownDbTypes)
		fmt.Fprintln(os.Stderr, err)
		parser.WriteHelp(os.Stderr)
		return nil, nil, err
	}

	// Append the network type to the data directory so it is "namespaced"
	// per network.  In addition to the block database, there are other
	// pieces of data that are saved to disk such as address manager state.
	// All data is specific to a network, so namespacing the data directory
	// means each individual piece of serialized data does not have to
	// worry about changing names per network and such.
	cfg.DataDir = filepath.Join(cfg.DataDir, netName(activeNetParams))

	// Validate the number of candidates.
	if cfg.NumCandidates < minCandidates || cfg.NumCandidates > maxCandidates {
		str := "%s: The specified number of candidates is out of " +
			"range -- parsed [%v]"
		err = fmt.Errorf(str, "loadConfig", cfg.NumCandidates)
		fmt.Fprintln(os.Stderr, err)
		parser.WriteHelp(os.Stderr)
		return nil, nil, err
	}

	return &cfg, remainingArgs, nil
}<|MERGE_RESOLUTION|>--- conflicted
+++ resolved
@@ -9,14 +9,6 @@
 	"os"
 	"path/filepath"
 
-<<<<<<< HEAD
-=======
-	"github.com/btcsuite/btcd/chaincfg"
-	"github.com/btcsuite/btcd/database"
-	_ "github.com/btcsuite/btcd/database/ldb"
-	"github.com/btcsuite/btcd/wire"
-	"github.com/btcsuite/btcutil"
->>>>>>> c6bc8ac1
 	flags "github.com/btcsuite/go-flags"
 	"github.com/ppcsuite/ppcd/chaincfg"
 	"github.com/ppcsuite/btcutil"
@@ -72,13 +64,8 @@
 // A proper upgrade to move the data and log directories for this network to
 // "testnet3" is planned for the future, at which point this function can be
 // removed and the network parameter's name used instead.
-<<<<<<< HEAD
-func netName(netParams *chaincfg.Params) string {
-	switch netParams.Net {
-=======
 func netName(chainParams *chaincfg.Params) string {
 	switch chainParams.Net {
->>>>>>> c6bc8ac1
 	case wire.TestNet3:
 		return "testnet"
 	default:
