--- conflicted
+++ resolved
@@ -589,19 +589,12 @@
 		return nil
 	}
 	return &btcjson.BlockDetails{
-<<<<<<< HEAD
 		Height:        int32(block.Height()),
-		Hash:          blockSha.String(),
+		Hash:          block.Sha().String(),
 		Index:         txIndex,
 		Time:          block.MsgBlock().Header.Timestamp.Unix(),
 		Offset:        block.Meta().TxOffsets[txIndex], // ppc:
 		StakeModifier: block.Meta().StakeModifier,      // ppc:
-=======
-		Height: int32(block.Height()),
-		Hash:   block.Sha().String(),
-		Index:  txIndex,
-		Time:   block.MsgBlock().Header.Timestamp.Unix(),
->>>>>>> 88fd3384
 	}
 }
 
